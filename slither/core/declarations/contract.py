""""
    Contract module
"""
import logging
from slither.core.children.childSlither import ChildSlither
from slither.core.sourceMapping.sourceMapping import SourceMapping
from slither.core.declarations.function import Function

logger = logging.getLogger("Contract")

class Contract(ChildSlither, SourceMapping):
    """
    Contract class
    """

    def __init__(self):
        super(Contract, self).__init__()
        self._name = None

        self._name = None
        self._id = None
        self._inheritances = []

        self._enums = {}
        self._structures = {}
        self._events = {}
        self._variables = {}
        self._modifiers = {}
        self._functions = {}
        self._using_for = {}
        self._kind = None


    def __eq__(self, other):
        if isinstance(other, str):
            return other == self.name
        return NotImplemented

    def __neq__(self, other):
        if isinstance(other, str):
            return other != self.name
        return NotImplemented

    @property
    def name(self):
        """str: Name of the contract."""
        return self._name

    @property
    def id(self):
        """Unique id."""
        return self._id

    @property
    def inheritances(self):
        '''
            list(Contract): Inheritances list. Order: the first elem is the first father to be executed
        '''
        return self._inheritances

    @property
    def inheritances_reverse(self):
        '''
            list(Contract): Inheritances list. Order: the last elem is the first father to be executed
        '''
        return reversed(self._inheritances)

    def setInheritances(self, inheritances):
        self._inheritances = inheritances

    @property
    def structures(self):
        '''
            list(Structure): List of the structures
        '''
        return list(self._structures.values())

    def structures_as_dict(self):
        return self._structures

    @property
    def enums(self):
        return list(self._enums.values())

    def enums_as_dict(self):
        return self._enums

    @property
    def modifiers(self):
        '''
            list(Modifier): List of the modifiers
        '''
        return list(self._modifiers.values())

    def modifiers_as_dict(self):
        return self._modifiers

    @property
    def functions(self):
        '''
            list(Function): List of the functions
        '''
        return list(self._functions.values())

    @property
    def functions_inherited(self):
        '''
            list(Function): List of the inherited functions
        '''
        return [f for f in self.functions if f.contract != self]

    @property
    def functions_all_called(self):
        '''
            list(Function): List of functions reachable from the contract (include super)
        '''
        all_calls = (f.all_calls() for f in self.functions)
        all_calls = [item for sublist in all_calls for item in sublist] + self.functions
        all_calls = set(all_calls)
        return [c for c in all_calls if isinstance(c, Function)]

    def functions_as_dict(self):
        return self._functions

    @property
    def events(self):
        '''
            list(Event): List of the events
        '''
        return list(self._events.values())

    def events_as_dict(self):
        return self._events

    @property
    def state_variables(self):
        '''
            list(StateVariable): List of the state variables. 
        '''
        return list(self._variables.values())

    @property
    def variables(self):
        '''
            list(StateVariable): List of the state variables. Alias to self.state_variables
        '''
        return self.state_variables

    def variables_as_dict(self):
        return self._variables

    @property
    def using_for(self):
        return self._using_for

    def reverse_using_for(self, name):
        return self._using_for[name]

    @property
    def contract_kind(self):
        return self._kind

    def __str__(self):
        return self.name

    def get_functions_reading_variable(self, variable):
        '''
            Return the functions reading the variable
        '''
        return [f for f in self.functions if f.is_reading(variable)]

    def get_functions_writing_variable(self, variable):
        '''
            Return the functions writting the variable
        '''
        return [f for f in self.functions if f.is_writing(variable)]

    def is_signature_only(self):
        """ Detect if the contracts is only an interface

        Returns:
            bool: true if the contract do no read or write
        """
        for f in self.functions:
            if f.variables_read_or_written:
                return False
        return True

    def get_source_var_declaration(self, var):
        """ Return the source mapping where the variable is declared

        Args:
            var (str): variable name
        Returns:
            (dict): sourceMapping
        """
        return next((x.source_mapping for x in self.variables if x.name == var))

    def get_source_event_declaration(self, event):
        """ Return the source mapping where the event is declared

        Args:
            event (str): event name
        Returns:
            (dict): sourceMapping
        """
        return next((x.source_mapping for x in self.events if x.name == event))

    def get_function_from_signature(self, function_signature):
        """
            Return a function from a signature
        Args:
            function_signature (str): signature of the function (without return statement)
        Returns:
            Function
        """
        return next((f for f in self.functions if f.full_name == function_signature), None)

    def get_modifier_from_signature(self, modifier_signature):
        """
            Return a modifier from a signature
        Args:
            modifier_name (str): signature of the modifier
        Returns:
            Modifier
        """
        return next((m for m in self.modifiers if m.full_name == modifier_signature), None)

    def get_state_variable_from_name(self, variable_name):
        """
            Return a state variable from a name
        Args:
            varible_name (str): name of the variable
        Returns:
            StateVariable
        """
        return next((v for v in self.state_variables if v.name == variable_name), None)

    def get_structure_from_name(self, structure_name):
        """
            Return a structure from a name
        Args:
            structure_name (str): name of the structure
        Returns:
            Structure
        """
        return next((st for st in self.structures if st.name == structure_name), None)

    def get_structure_from_canonical_name(self, structure_name):
        """
            Return a structure from a canonical name
        Args:
            structure_name (str): canonical name of the structure
        Returns:
            Structure
        """
        return next((st for st in self.structures if st.canonical_name == structure_name), None)

    def get_event_from_name(self, event_name):
        """
            Return an event from a name
        Args:
            event_name (str): name of the event
        Returns:
            Event
        """
        return next((e for e in self.events if e.name == event_name), None)

    def get_enum_from_name(self, enum_name):
        """
            Return an enum from a name
        Args:
            enum_name (str): name of the enum
        Returns:
            Enum
        """
        return next((e for e in self.enums if e.name == enum_name), None)

    def get_enum_from_canonical_name(self, enum_name):
        """
            Return an enum from a canonical name
        Args:
            enum_name (str): canonical name of the enum
        Returns:
            Enum
        """
        return next((e for e in self.enums if e.canonical_name == enum_name), None)
<<<<<<< HEAD

    def is_erc20(self):
        """
            Check if the contract is a erc20 token
            Note: it does not check for correct return values
        Returns:
            bool
        """
        full_names = [f.full_name for f in self.functions]
        return 'transfer(address,uint256)' in full_names and\
               'transferFrom(address,address,uint256)' in full_names and\
               'approve(address,uint256)' in full_names
=======
>>>>>>> 88df50ce

    def get_summary(self):
        """ Return the function summary

        Returns:
            (str, list, list, list): (name, variables, fuction summaries, modifier summaries)
        """
        func_summaries = [f.get_summary() for f in self.functions]
        modif_summaries = [f.get_summary() for f in self.modifiers]
        return (self.name, [str(x) for x in self.inheritances], [str(x) for x in self.variables], func_summaries, modif_summaries)<|MERGE_RESOLUTION|>--- conflicted
+++ resolved
@@ -285,7 +285,6 @@
             Enum
         """
         return next((e for e in self.enums if e.canonical_name == enum_name), None)
-<<<<<<< HEAD
 
     def is_erc20(self):
         """
@@ -298,8 +297,6 @@
         return 'transfer(address,uint256)' in full_names and\
                'transferFrom(address,address,uint256)' in full_names and\
                'approve(address,uint256)' in full_names
-=======
->>>>>>> 88df50ce
 
     def get_summary(self):
         """ Return the function summary
