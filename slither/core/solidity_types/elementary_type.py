import itertools
from typing import Optional, Tuple

from slither.core.solidity_types.type import Type


# see https://solidity.readthedocs.io/en/v0.4.24/miscellaneous.html?highlight=grammar
from slither.exceptions import SlitherException

Int = [
    "int",
    "int8",
    "int16",
    "int24",
    "int32",
    "int40",
    "int48",
    "int56",
    "int64",
    "int72",
    "int80",
    "int88",
    "int96",
    "int104",
    "int112",
    "int120",
    "int128",
    "int136",
    "int144",
    "int152",
    "int160",
    "int168",
    "int176",
    "int184",
    "int192",
    "int200",
    "int208",
    "int216",
    "int224",
    "int232",
    "int240",
    "int248",
    "int256",
]

Max_Int = {k: 2 ** (8 * i - 1) - 1 if i > 0 else 2**255 - 1 for i, k in enumerate(Int)}
Min_Int = {k: -(2 ** (8 * i - 1)) if i > 0 else -(2**255) for i, k in enumerate(Int)}

Uint = [
    "uint",
    "uint8",
    "uint16",
    "uint24",
    "uint32",
    "uint40",
    "uint48",
    "uint56",
    "uint64",
    "uint72",
    "uint80",
    "uint88",
    "uint96",
    "uint104",
    "uint112",
    "uint120",
    "uint128",
    "uint136",
    "uint144",
    "uint152",
    "uint160",
    "uint168",
    "uint176",
    "uint184",
    "uint192",
    "uint200",
    "uint208",
    "uint216",
    "uint224",
    "uint232",
    "uint240",
    "uint248",
    "uint256",
]

Max_Uint = {k: 2 ** (8 * i) - 1 if i > 0 else 2**256 - 1 for i, k in enumerate(Uint)}
Min_Uint = {k: 0 for k in Uint}


Byte = [
    "byte",
    "bytes",
    "bytes1",
    "bytes2",
    "bytes3",
    "bytes4",
    "bytes5",
    "bytes6",
    "bytes7",
    "bytes8",
    "bytes9",
    "bytes10",
    "bytes11",
    "bytes12",
    "bytes13",
    "bytes14",
    "bytes15",
    "bytes16",
    "bytes17",
    "bytes18",
    "bytes19",
    "bytes20",
    "bytes21",
    "bytes22",
    "bytes23",
    "bytes24",
    "bytes25",
    "bytes26",
    "bytes27",
    "bytes28",
    "bytes29",
    "bytes30",
    "bytes31",
    "bytes32",
]

Max_Byte = {k: 2 ** (8 * (i + 1)) - 1 for i, k in enumerate(Byte[2:])}
Max_Byte["bytes"] = None
Max_Byte["string"] = None
Max_Byte["byte"] = 255
Min_Byte = {k: 0 for k in Byte}
Min_Byte["bytes"] = 0x0
Min_Byte["string"] = 0x0
Min_Byte["byte"] = 0x0

MaxValues = dict(dict(Max_Int, **Max_Uint), **Max_Byte)
MinValues = dict(dict(Min_Int, **Min_Uint), **Min_Byte)

# https://solidity.readthedocs.io/en/v0.4.24/types.html#fixed-point-numbers
M = list(range(8, 257, 8))
N = list(range(0, 81))
MN = list(itertools.product(M, N))

Fixed = [f"fixed{m}x{n}" for (m, n) in MN] + ["fixed"]
Ufixed = [f"ufixed{m}x{n}" for (m, n) in MN] + ["ufixed"]

ElementaryTypeName = ["address", "bool", "string", "var"] + Int + Uint + Byte + Fixed + Ufixed


class NonElementaryType(Exception):
    pass


class ElementaryType(Type):
    def __init__(self, t):
        if t not in ElementaryTypeName:
            raise NonElementaryType
        super().__init__()
        if t == "uint":
            t = "uint256"
        elif t == "int":
            t = "int256"
        elif t == "byte":
            t = "bytes1"
        self._type = t

    @property
    def is_dynamic(self) -> bool:
        return self._type in ("bytes", "string")

    @property
    def type(self) -> str:
        return self._type

    @property
    def name(self) -> str:
        return self.type

    @property
    def size(self) -> Optional[int]:
        """
            Return the size in bits
            Return None if the size is not known
        Returns:
            int
        """
        t = self._type
        if t.startswith("uint"):
            return int(t[len("uint") :])
        if t.startswith("int"):
            return int(t[len("int") :])
        if t == "bool":
            return int(8)
        if t == "address":
            return int(160)
        if t.startswith("bytes") and t != "bytes":
<<<<<<< HEAD
            return int(t[len("bytes") :])
=======
            return int(t[len("bytes") :]) * 8
>>>>>>> e25bb97b
        return None

    @property
    def storage_size(self) -> Tuple[int, bool]:
        if self._type in ["string", "bytes"]:
            return 32, True
        if self.size is None:
            return 32, True
        return int(self.size / 8), False

    @property
    def min(self) -> int:
        if self.name in MinValues:
            return MinValues[self.name]
        raise SlitherException(f"{self.name} does not have a min value")

    @property
    def max(self) -> int:
        if self.name in MaxValues:
            return MaxValues[self.name]
        raise SlitherException(f"{self.name} does not have a max value")

    def __str__(self):
        return self._type

    def __eq__(self, other):
        if not isinstance(other, ElementaryType):
            return False
        return self.type == other.type

    def __hash__(self):
        return hash(str(self))<|MERGE_RESOLUTION|>--- conflicted
+++ resolved
@@ -193,11 +193,7 @@
         if t == "address":
             return int(160)
         if t.startswith("bytes") and t != "bytes":
-<<<<<<< HEAD
-            return int(t[len("bytes") :])
-=======
             return int(t[len("bytes") :]) * 8
->>>>>>> e25bb97b
         return None
 
     @property
