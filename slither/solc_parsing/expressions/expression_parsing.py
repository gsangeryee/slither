import logging
import re

from slither.core.declarations.contract import Contract
from slither.core.declarations.function import Function
from slither.core.declarations.solidity_variables import (SOLIDITY_FUNCTIONS,
                                                          SOLIDITY_VARIABLES,
                                                          SOLIDITY_VARIABLES_COMPOSED,
                                                          SolidityFunction,
                                                          SolidityVariable,
                                                          SolidityVariableComposed)
from slither.core.expressions.assignment_operation import (AssignmentOperation,
                                                           AssignmentOperationType)
from slither.core.expressions.binary_operation import (BinaryOperation,
                                                       BinaryOperationType)
from slither.core.expressions.call_expression import CallExpression
from slither.core.expressions.conditional_expression import \
    ConditionalExpression
from slither.core.expressions.elementary_type_name_expression import \
    ElementaryTypeNameExpression
from slither.core.expressions.identifier import Identifier
from slither.core.expressions.index_access import IndexAccess
from slither.core.expressions.literal import Literal
from slither.core.expressions.member_access import MemberAccess
from slither.core.expressions.new_array import NewArray
from slither.core.expressions.new_contract import NewContract
from slither.core.expressions.new_elementary_type import NewElementaryType
from slither.core.expressions.super_call_expression import SuperCallExpression
from slither.core.expressions.super_identifier import SuperIdentifier
from slither.core.expressions.tuple_expression import TupleExpression
from slither.core.expressions.type_conversion import TypeConversion
from slither.core.expressions.unary_operation import (UnaryOperation,
                                                      UnaryOperationType)
from slither.core.solidity_types import (ArrayType, ElementaryType,
                                         FunctionType, MappingType)
from slither.solc_parsing.solidity_types.type_parsing import (UnknownType,
                                                              parse_type)
from slither.solc_parsing.exceptions import ParsingError, VariableNotFound

logger = logging.getLogger("ExpressionParsing")


###################################################################################
###################################################################################
# region Helpers
###################################################################################
###################################################################################

def get_pointer_name(variable):
    curr_type = variable.type
    while(isinstance(curr_type, (ArrayType, MappingType))):
        if isinstance(curr_type, ArrayType):
            curr_type = curr_type.type
        else:
            assert isinstance(curr_type, MappingType)
            curr_type = curr_type.type_to

    if isinstance(curr_type, (FunctionType)):
        return variable.name + curr_type.parameters_signature
    return None


def find_variable(var_name, caller_context, referenced_declaration=None, is_super=False):

    # variable are looked from the contract declarer
    # functions can be shadowed, but are looked from the contract instance, rather than the contract declarer
    # the difference between function and variable come from the fact that an internal call, or an variable access
    # in a function does not behave similariy, for example in:
    # contract C{
    #   function f(){
    #     state_var = 1
    #     f2()
    #  }
    # state_var will refer to C.state_var, no mater if C is inherited
    # while f2() will refer to the function definition of the inherited contract (C.f2() in the context of C, or
    # the contract inheriting from C)
    # for events it's unclear what should be the behavior, as they can be shadowed, but there is not impact
    # structure/enums cannot be shadowed

    if isinstance(caller_context, Contract):
        function = None
        contract = caller_context
        contract_declarer = caller_context
    elif isinstance(caller_context, Function):
        function = caller_context
        contract = function.contract
        contract_declarer = function.contract_declarer
    else:
        raise ParsingError('Incorrect caller context')

    if function:
        # We look for variable declared with the referencedDeclaration attr
        func_variables = function.variables_renamed
        if referenced_declaration and referenced_declaration in func_variables:
            return func_variables[referenced_declaration]
        # If not found, check for name
        func_variables = function.variables_as_dict()
        if var_name in func_variables:
            return func_variables[var_name]
        # A local variable can be a pointer
        # for example
        # function test(function(uint) internal returns(bool) t) interna{
        # Will have a local variable t which will match the signature
        # t(uint256)
        func_variables_ptr = {get_pointer_name(f) : f for f in function.variables}
        if var_name and var_name in func_variables_ptr:
            return func_variables_ptr[var_name]

    # variable are looked from the contract declarer
    contract_variables = contract_declarer.variables_as_dict()
    if var_name in contract_variables:
        return contract_variables[var_name]

    # A state variable can be a pointer
    conc_variables_ptr = {get_pointer_name(f) : f for f in contract_declarer.variables}
    if var_name and var_name in conc_variables_ptr:
        return conc_variables_ptr[var_name]

    if is_super:
        getter_available = lambda f: f.available_functions_as_dict().items()
        d = {f.canonical_name:f for f in contract.functions}
        functions = {f.full_name:f for f in contract.available_elements_from_inheritances(d, getter_available).values()}
    else:
        functions = contract.available_functions_as_dict()
    if var_name in functions:
        return functions[var_name]

    if is_super:
        getter_available = lambda m: m.available_modifiers_as_dict().items()
        d = {m.canonical_name: m for m in contract.modifiers}
        modifiers = {m.full_name: m for m in contract.available_elements_from_inheritances(d, getter_available).values()}
    else:
        modifiers = contract.available_modifiers_as_dict()
    if var_name in modifiers:
        return modifiers[var_name]

    # structures are looked on the contract declarer
    structures = contract.structures_as_dict()
    if var_name in structures:
        return structures[var_name]

    events = contract.events_as_dict()
    if var_name in events:
        return events[var_name]

    enums = contract.enums_as_dict()
    if var_name in enums:
        return enums[var_name]

    # If the enum is refered as its name rather than its canonicalName
    enums = {e.name: e for e in contract.enums}
    if var_name in enums:
        return enums[var_name]

    # Could refer to any enum
    all_enums = [c.enums_as_dict() for c in contract.slither.contracts]
    all_enums = {k: v for d in all_enums for k, v in d.items()}
    if var_name in all_enums:
        return all_enums[var_name]

    if var_name in SOLIDITY_VARIABLES:
        return SolidityVariable(var_name)

    if var_name in SOLIDITY_FUNCTIONS:
        return SolidityFunction(var_name)

    contracts = contract.slither.contracts_as_dict()
    if var_name in contracts:
        return contracts[var_name]

    if referenced_declaration:
        for contract in contract.slither.contracts:
            if contract.id == referenced_declaration:
                return contract
        for function in contract.slither.functions:
            if function.referenced_declaration == referenced_declaration:
                return function

    raise VariableNotFound('Variable not found: {} (context {})'.format(var_name, caller_context))

# endregion
###################################################################################
###################################################################################
# region Filtering
###################################################################################
###################################################################################

def filter_name(value):
    value = value.replace(' memory', '')
    value = value.replace(' storage', '')
    value = value.replace(' external', '')
    value = value.replace(' internal', '')
    value = value.replace('struct ', '')
    value = value.replace('contract ', '')
    value = value.replace('enum ', '')
    value = value.replace(' ref', '')
    value = value.replace(' pointer', '')
    value = value.replace(' pure', '')
    value = value.replace(' view', '')
    value = value.replace(' constant', '')
    value = value.replace(' payable', '')
    value = value.replace('function (', 'function(')
    value = value.replace('returns (', 'returns(')

    # remove the text remaining after functio(...)
    # which should only be ..returns(...)
    # nested parenthesis so we use a system of counter on parenthesis
    idx = value.find('(')
    if idx:
        counter = 1
        max_idx = len(value)
        while counter:
            assert idx < max_idx
            idx = idx +1
            if value[idx] == '(':
                counter += 1
            elif value[idx] == ')':
                counter -= 1
        value = value[:idx+1]
    return value

# endregion

###################################################################################
###################################################################################
# region Parsing
###################################################################################
###################################################################################

def parse_call(expression, caller_context):
    src = expression['src']
    if caller_context.is_compact_ast:
        attributes = expression
        type_conversion = expression['kind'] == 'typeConversion'
        type_return = attributes['typeDescriptions']['typeString']

    else:
        attributes = expression['attributes']
        type_conversion = attributes['type_conversion']
        type_return = attributes['type']

    if type_conversion:
        type_call = parse_type(UnknownType(type_return), caller_context)


        if caller_context.is_compact_ast:
            type_info = expression['expression']
            assert len(expression['arguments']) == 1
            expression_to_parse = expression['arguments'][0]
        else:
            children = expression['children']
            assert len(children) == 2
            type_info = children[0]
            expression_to_parse = children[1]
            assert type_info['name'] in ['ElementaryTypenameExpression',
                                         'ElementaryTypeNameExpression',
                                         'Identifier',
                                         'TupleExpression',
                                         'IndexAccess',
                                         'MemberAccess']

<<<<<<< HEAD
        expression_parsed = parse_expression(expression_to_parse, caller_context)
        t = TypeConversion(expression_parsed, type_call)
        t.set_offset(expression['src'], caller_context.slither)
=======
        expression = parse_expression(expression_to_parse, caller_context)
        t = TypeConversion(expression, type_call)
        t.set_offset(src, caller_context.slither)
>>>>>>> 37908309
        return t

    if caller_context.is_compact_ast:
        called = parse_expression(expression['expression'], caller_context)
        arguments = []
        if expression['arguments']:
            arguments = [parse_expression(a, caller_context) for a in expression['arguments']]
    else:
        children = expression['children']
        called = parse_expression(children[0], caller_context)
        arguments = [parse_expression(a, caller_context) for a in children[1::]]

    if isinstance(called, SuperCallExpression):
        sp =  SuperCallExpression(called, arguments, type_return)
        sp.set_offset(expression['src'], caller_context.slither)
        return sp
    call_expression = CallExpression(called, arguments, type_return)
    call_expression.set_offset(src, caller_context.slither)
    return call_expression

def parse_super_name(expression, is_compact_ast):
    if is_compact_ast:
        assert expression['nodeType'] == 'MemberAccess'
        attributes = expression
        base_name = expression['memberName']
        arguments = expression['typeDescriptions']['typeString']
    else:
        assert expression['name'] == 'MemberAccess'
        attributes = expression['attributes']
        base_name = attributes['member_name']
        arguments = attributes['type']

    assert arguments.startswith('function ')
    # remove function (...()
    arguments = arguments[len('function '):]

    arguments = filter_name(arguments)
    if ' ' in arguments:
        arguments = arguments[:arguments.find(' ')]

    return base_name+arguments

def _parse_elementary_type_name_expression(expression, is_compact_ast, caller_context):
    # nop exression
    # uint;
    if is_compact_ast:
        value = expression['typeName']
    else:
        assert 'children' not in expression
        value = expression['attributes']['value']
    t = parse_type(UnknownType(value), caller_context)

    e = ElementaryTypeNameExpression(t)
    e.set_offset(expression['src'], caller_context.slither)
    return e

def parse_expression(expression, caller_context):
    """

    Returns:
        str: expression
    """
    #  Expression
    #    = Expression ('++' | '--')
    #    | NewExpression
    #    | IndexAccess
    #    | MemberAccess
    #    | FunctionCall
    #    | '(' Expression ')'
    #    | ('!' | '~' | 'delete' | '++' | '--' | '+' | '-') Expression
    #    | Expression '**' Expression
    #    | Expression ('*' | '/' | '%') Expression
    #    | Expression ('+' | '-') Expression
    #    | Expression ('<<' | '>>') Expression
    #    | Expression '&' Expression
    #    | Expression '^' Expression
    #    | Expression '|' Expression
    #    | Expression ('<' | '>' | '<=' | '>=') Expression
    #    | Expression ('==' | '!=') Expression
    #    | Expression '&&' Expression
    #    | Expression '||' Expression
    #    | Expression '?' Expression ':' Expression
    #    | Expression ('=' | '|=' | '^=' | '&=' | '<<=' | '>>=' | '+=' | '-=' | '*=' | '/=' | '%=') Expression
    #    | PrimaryExpression

    # The AST naming does not follow the spec 
    name = expression[caller_context.get_key()]
    is_compact_ast = caller_context.is_compact_ast
    src = expression['src']

    if name == 'UnaryOperation':
        if is_compact_ast:
            attributes = expression
        else:
            attributes = expression['attributes']
        assert 'prefix' in attributes
        operation_type = UnaryOperationType.get_type(attributes['operator'], attributes['prefix'])

        if is_compact_ast:
            expression_parsed = parse_expression(expression['subExpression'], caller_context)
        else:
            assert len(expression['children']) == 1
<<<<<<< HEAD
            expression_parsed = parse_expression(expression['children'][0], caller_context)
        unary_op = UnaryOperation(expression_parsed, operation_type)
        unary_op.set_offset(expression['src'], caller_context.slither)
=======
            expression = parse_expression(expression['children'][0], caller_context)
        unary_op = UnaryOperation(expression, operation_type)
        unary_op.set_offset(src, caller_context.slither)
>>>>>>> 37908309
        return unary_op

    elif name == 'BinaryOperation':
        if is_compact_ast:
            attributes = expression
        else:
            attributes = expression['attributes']
        operation_type = BinaryOperationType.get_type(attributes['operator'])

        if is_compact_ast:
            left_expression = parse_expression(expression['leftExpression'], caller_context)
            right_expression = parse_expression(expression['rightExpression'], caller_context)
        else:
            assert len(expression['children']) == 2
            left_expression = parse_expression(expression['children'][0], caller_context)
            right_expression = parse_expression(expression['children'][1], caller_context)
        binary_op = BinaryOperation(left_expression, right_expression, operation_type)
<<<<<<< HEAD
        binary_op.set_offset(expression['src'], caller_context.slither)
=======
        binary_op.set_offset(src, caller_context.slither)
>>>>>>> 37908309
        return binary_op

    elif name == 'FunctionCall':
        return parse_call(expression, caller_context)

    elif name == 'TupleExpression':
        """
            For expression like
            (a,,c) = (1,2,3)
            the AST provides only two children in the left side
            We check the type provided (tuple(uint256,,uint256))
            To determine that there is an empty variable
            Otherwhise we would not be able to determine that
            a = 1, c = 3, and 2 is lost

            Note: this is only possible with Solidity >= 0.4.12
        """
        if is_compact_ast:
            expressions = [parse_expression(e, caller_context) if e else None for e in expression['components']]
        else:
            if 'children' not in expression :
                attributes = expression['attributes']
                components = attributes['components']
                expressions = [parse_expression(c, caller_context) if c else None for c in components]
            else:
                expressions = [parse_expression(e, caller_context) for e in expression['children']]
        # Add none for empty tuple items
        if "attributes" in expression:
            if "type" in expression['attributes']:
                t = expression['attributes']['type']
                if ',,' in t or '(,' in t or ',)' in t:
                    t = t[len('tuple('):-1]
                    elems = t.split(',')
                    for idx in range(len(elems)):
                        if elems[idx] == '':
                            expressions.insert(idx, None)
        t = TupleExpression(expressions)
<<<<<<< HEAD
        t.set_offset(expression['src'], caller_context.slither)
=======
        t.set_offset(src, caller_context.slither)
>>>>>>> 37908309
        return t

    elif name == 'Conditional':
        if is_compact_ast:
            if_expression = parse_expression(expression['condition'], caller_context)
            then_expression = parse_expression(expression['trueExpression'], caller_context)
            else_expression = parse_expression(expression['falseExpression'], caller_context)
        else:
            children = expression['children']
            assert len(children) == 3
            if_expression = parse_expression(children[0], caller_context)
            then_expression = parse_expression(children[1], caller_context)
            else_expression = parse_expression(children[2], caller_context)
        conditional = ConditionalExpression(if_expression, then_expression, else_expression)
<<<<<<< HEAD
        conditional.set_offset(expression['src'], caller_context.slither)
=======
        conditional.set_offset(src, caller_context.slither)
>>>>>>> 37908309
        return conditional

    elif name == 'Assignment':
        if is_compact_ast:
            left_expression = parse_expression(expression['leftHandSide'], caller_context)
            right_expression = parse_expression(expression['rightHandSide'], caller_context)

            operation_type = AssignmentOperationType.get_type(expression['operator'])

            operation_return_type = expression['typeDescriptions']['typeString']
        else:
            attributes = expression['attributes']
            children = expression['children']
            assert len(expression['children']) == 2
            left_expression = parse_expression(children[0], caller_context)
            right_expression = parse_expression(children[1], caller_context)

            operation_type = AssignmentOperationType.get_type(attributes['operator'])
            operation_return_type = attributes['type']

        assignement = AssignmentOperation(left_expression, right_expression, operation_type, operation_return_type)
<<<<<<< HEAD
        assignement.set_offset(expression['src'], caller_context.slither)
=======
        assignement.set_offset(src, caller_context.slither)
>>>>>>> 37908309
        return assignement



    elif name == 'Literal':

        subdenomination = None

        assert 'children' not in expression

        if is_compact_ast:
            value = expression['value']
            if value:
                if 'subdenomination' in expression and expression['subdenomination']:
                    subdenomination = expression['subdenomination']
            elif not value and value != "":
                value = '0x'+expression['hexValue']
            type = expression['typeDescriptions']['typeString']

            # Length declaration for array was None until solc 0.5.5
            if type is None:
                if expression['kind'] == 'number':
                    type = 'int_const'
        else:
            value = expression['attributes']['value']
            if value:
                if 'subdenomination' in expression['attributes'] and expression['attributes']['subdenomination']:
                    subdenomination = expression['attributes']['subdenomination']
            elif value is None:
                # for literal declared as hex
                # see https://solidity.readthedocs.io/en/v0.4.25/types.html?highlight=hex#hexadecimal-literals
                assert 'hexvalue' in expression['attributes']
                value = '0x'+expression['attributes']['hexvalue']
            type = expression['attributes']['type']

        if type is None:
            if value.isdecimal():
                type = ElementaryType('uint256')
            else:
                type = ElementaryType('string')
        elif type.startswith('int_const '):
            type = ElementaryType('uint256')
        elif type.startswith('bool'):
            type = ElementaryType('bool')
        elif type.startswith('address'):
            type = ElementaryType('address')
        else:
            type = ElementaryType('string')
        literal = Literal(value, type, subdenomination)
<<<<<<< HEAD
        literal.set_offset(expression['src'], caller_context.slither)
=======
        literal.set_offset(src, caller_context.slither)
>>>>>>> 37908309
        return literal

    elif name == 'Identifier':
        assert 'children' not in expression

        t = None

        if caller_context.is_compact_ast:
            value = expression['name']
            t = expression['typeDescriptions']['typeString']
        else:
            value = expression['attributes']['value']
            if 'type' in expression['attributes']:
               t = expression['attributes']['type']

        if t:
            found = re.findall('[struct|enum|function|modifier] \(([\[\] ()a-zA-Z0-9\.,_]*)\)', t)
            assert len(found) <= 1
            if found:
                value = value+'('+found[0]+')'
                value = filter_name(value)

        if 'referencedDeclaration' in expression:
            referenced_declaration = expression['referencedDeclaration']
        else:
            referenced_declaration = None

        var = find_variable(value, caller_context, referenced_declaration)

        identifier = Identifier(var)
        identifier.set_offset(src, caller_context.slither)
        return identifier

    elif name == 'IndexAccess':
        if is_compact_ast:
            index_type = expression['typeDescriptions']['typeString']
            left = expression['baseExpression']
            right = expression['indexExpression']
        else:
            index_type = expression['attributes']['type']
            children = expression['children']
            assert len(children) == 2
            left = children[0]
            right = children[1]
        # IndexAccess is used to describe ElementaryTypeNameExpression
        # if abi.decode is used
        # For example, abi.decode(data, ...(uint[]) )
        if right is None:
            return parse_expression(left, caller_context)

        left_expression = parse_expression(left, caller_context)
        right_expression = parse_expression(right, caller_context)
        index = IndexAccess(left_expression, right_expression, index_type)
<<<<<<< HEAD
        index.set_offset(expression['src'], caller_context.slither)
=======
        index.set_offset(src, caller_context.slither)
>>>>>>> 37908309
        return index

    elif name == 'MemberAccess':
        if caller_context.is_compact_ast:
            member_name = expression['memberName']
            member_type = expression['typeDescriptions']['typeString']
            member_expression = parse_expression(expression['expression'], caller_context)
        else:
            member_name = expression['attributes']['member_name']
            member_type = expression['attributes']['type']
            children = expression['children']
            assert len(children) == 1
            member_expression = parse_expression(children[0], caller_context)
        if str(member_expression) == 'super':
            super_name = parse_super_name(expression, is_compact_ast)
            var = find_variable(super_name, caller_context, is_super=True)
            if var is None:
                raise VariableNotFound('Variable not found: {}'.format(super_name))
            sup = SuperIdentifier(var)
<<<<<<< HEAD
            sup.set_offset(expression['src'], caller_context.slither)
            return sup
        member_access = MemberAccess(member_name, member_type, member_expression)
        member_access.set_offset(expression['src'], caller_context.slither)
        if str(member_access) in SOLIDITY_VARIABLES_COMPOSED:
            identifier = Identifier(SolidityVariableComposed(str(member_access)))
            identifier.set_offset(expression['src'], caller_context.slither)
            return identifier
=======
            sup.set_offset(src, caller_context.slither)
            return sup
        member_access = MemberAccess(member_name, member_type, member_expression)
        member_access.set_offset(src, caller_context.slither)
        if str(member_access) in SOLIDITY_VARIABLES_COMPOSED:
            idx = Identifier(SolidityVariableComposed(str(member_access)))
            idx.set_offset(src, caller_context.slither)
            return idx
>>>>>>> 37908309
        return member_access

    elif name == 'ElementaryTypeNameExpression':
        return _parse_elementary_type_name_expression(expression, is_compact_ast, caller_context)


    # NewExpression is not a root expression, it's always the child of another expression
    elif name == 'NewExpression':

        if is_compact_ast:
            type_name = expression['typeName']
        else:
            children = expression['children']
            assert len(children) == 1
            type_name = children[0]

        if type_name[caller_context.get_key()] == 'ArrayTypeName':
            depth = 0
            while type_name[caller_context.get_key()] == 'ArrayTypeName':
                # Note: dont conserve the size of the array if provided
                # We compute it directly
                if is_compact_ast:
                    type_name = type_name['baseType']
                else:
                    type_name = type_name['children'][0]
                depth += 1
            if type_name[caller_context.get_key()] == 'ElementaryTypeName':
                if is_compact_ast:
                    array_type = ElementaryType(type_name['name'])
                else:
                    array_type = ElementaryType(type_name['attributes']['name'])
            elif type_name[caller_context.get_key()] == 'UserDefinedTypeName':
                if is_compact_ast:
                    array_type = parse_type(UnknownType(type_name['name']), caller_context)
                else:
                    array_type = parse_type(UnknownType(type_name['attributes']['name']), caller_context)
            elif type_name[caller_context.get_key()] == 'FunctionTypeName':
                array_type = parse_type(type_name, caller_context)
            else:
                raise ParsingError('Incorrect type array {}'.format(type_name))
            array = NewArray(depth, array_type)
<<<<<<< HEAD
            array.set_offset(expression['src'], caller_context.slither)
=======
            array.set_offset(src, caller_context.slither)
>>>>>>> 37908309
            return array

        if type_name[caller_context.get_key()] == 'ElementaryTypeName':
            if is_compact_ast:
                elem_type = ElementaryType(type_name['name'])
            else:
                elem_type = ElementaryType(type_name['attributes']['name'])
            new_elem = NewElementaryType(elem_type)
<<<<<<< HEAD
            new_elem.set_offset(expression['src'], caller_context.slither)
=======
            new_elem.set_offset(src, caller_context.slither)
>>>>>>> 37908309
            return new_elem

        assert type_name[caller_context.get_key()] == 'UserDefinedTypeName'

        if is_compact_ast:
            contract_name = type_name['name']
        else:
            contract_name = type_name['attributes']['name']
        new = NewContract(contract_name)
<<<<<<< HEAD
        new.set_offset(expression['src'], caller_context.slither)
=======
        new.set_offset(src, caller_context.slither)
>>>>>>> 37908309
        return new

    elif name == 'ModifierInvocation':

        if is_compact_ast:
            called = parse_expression(expression['modifierName'], caller_context)
            arguments = []
            if expression['arguments']:
                arguments = [parse_expression(a, caller_context) for a in expression['arguments']]
        else:
            children = expression['children']
            called = parse_expression(children[0], caller_context)
            arguments = [parse_expression(a, caller_context) for a in children[1::]]

        call = CallExpression(called, arguments, 'Modifier')
        call.set_offset(src, caller_context.slither)
        return call

    raise ParsingError('Expression not parsed %s'%name)
<|MERGE_RESOLUTION|>--- conflicted
+++ resolved
@@ -259,15 +259,9 @@
                                          'IndexAccess',
                                          'MemberAccess']
 
-<<<<<<< HEAD
-        expression_parsed = parse_expression(expression_to_parse, caller_context)
-        t = TypeConversion(expression_parsed, type_call)
-        t.set_offset(expression['src'], caller_context.slither)
-=======
         expression = parse_expression(expression_to_parse, caller_context)
         t = TypeConversion(expression, type_call)
         t.set_offset(src, caller_context.slither)
->>>>>>> 37908309
         return t
 
     if caller_context.is_compact_ast:
@@ -370,15 +364,9 @@
             expression_parsed = parse_expression(expression['subExpression'], caller_context)
         else:
             assert len(expression['children']) == 1
-<<<<<<< HEAD
-            expression_parsed = parse_expression(expression['children'][0], caller_context)
-        unary_op = UnaryOperation(expression_parsed, operation_type)
-        unary_op.set_offset(expression['src'], caller_context.slither)
-=======
             expression = parse_expression(expression['children'][0], caller_context)
         unary_op = UnaryOperation(expression, operation_type)
         unary_op.set_offset(src, caller_context.slither)
->>>>>>> 37908309
         return unary_op
 
     elif name == 'BinaryOperation':
@@ -396,11 +384,7 @@
             left_expression = parse_expression(expression['children'][0], caller_context)
             right_expression = parse_expression(expression['children'][1], caller_context)
         binary_op = BinaryOperation(left_expression, right_expression, operation_type)
-<<<<<<< HEAD
-        binary_op.set_offset(expression['src'], caller_context.slither)
-=======
         binary_op.set_offset(src, caller_context.slither)
->>>>>>> 37908309
         return binary_op
 
     elif name == 'FunctionCall':
@@ -438,11 +422,7 @@
                         if elems[idx] == '':
                             expressions.insert(idx, None)
         t = TupleExpression(expressions)
-<<<<<<< HEAD
-        t.set_offset(expression['src'], caller_context.slither)
-=======
         t.set_offset(src, caller_context.slither)
->>>>>>> 37908309
         return t
 
     elif name == 'Conditional':
@@ -457,11 +437,7 @@
             then_expression = parse_expression(children[1], caller_context)
             else_expression = parse_expression(children[2], caller_context)
         conditional = ConditionalExpression(if_expression, then_expression, else_expression)
-<<<<<<< HEAD
-        conditional.set_offset(expression['src'], caller_context.slither)
-=======
         conditional.set_offset(src, caller_context.slither)
->>>>>>> 37908309
         return conditional
 
     elif name == 'Assignment':
@@ -483,11 +459,7 @@
             operation_return_type = attributes['type']
 
         assignement = AssignmentOperation(left_expression, right_expression, operation_type, operation_return_type)
-<<<<<<< HEAD
-        assignement.set_offset(expression['src'], caller_context.slither)
-=======
         assignement.set_offset(src, caller_context.slither)
->>>>>>> 37908309
         return assignement
 
 
@@ -537,11 +509,7 @@
         else:
             type = ElementaryType('string')
         literal = Literal(value, type, subdenomination)
-<<<<<<< HEAD
-        literal.set_offset(expression['src'], caller_context.slither)
-=======
         literal.set_offset(src, caller_context.slither)
->>>>>>> 37908309
         return literal
 
     elif name == 'Identifier':
@@ -595,11 +563,7 @@
         left_expression = parse_expression(left, caller_context)
         right_expression = parse_expression(right, caller_context)
         index = IndexAccess(left_expression, right_expression, index_type)
-<<<<<<< HEAD
-        index.set_offset(expression['src'], caller_context.slither)
-=======
         index.set_offset(src, caller_context.slither)
->>>>>>> 37908309
         return index
 
     elif name == 'MemberAccess':
@@ -619,16 +583,6 @@
             if var is None:
                 raise VariableNotFound('Variable not found: {}'.format(super_name))
             sup = SuperIdentifier(var)
-<<<<<<< HEAD
-            sup.set_offset(expression['src'], caller_context.slither)
-            return sup
-        member_access = MemberAccess(member_name, member_type, member_expression)
-        member_access.set_offset(expression['src'], caller_context.slither)
-        if str(member_access) in SOLIDITY_VARIABLES_COMPOSED:
-            identifier = Identifier(SolidityVariableComposed(str(member_access)))
-            identifier.set_offset(expression['src'], caller_context.slither)
-            return identifier
-=======
             sup.set_offset(src, caller_context.slither)
             return sup
         member_access = MemberAccess(member_name, member_type, member_expression)
@@ -637,7 +591,6 @@
             idx = Identifier(SolidityVariableComposed(str(member_access)))
             idx.set_offset(src, caller_context.slither)
             return idx
->>>>>>> 37908309
         return member_access
 
     elif name == 'ElementaryTypeNameExpression':
@@ -679,11 +632,7 @@
             else:
                 raise ParsingError('Incorrect type array {}'.format(type_name))
             array = NewArray(depth, array_type)
-<<<<<<< HEAD
-            array.set_offset(expression['src'], caller_context.slither)
-=======
             array.set_offset(src, caller_context.slither)
->>>>>>> 37908309
             return array
 
         if type_name[caller_context.get_key()] == 'ElementaryTypeName':
@@ -692,11 +641,7 @@
             else:
                 elem_type = ElementaryType(type_name['attributes']['name'])
             new_elem = NewElementaryType(elem_type)
-<<<<<<< HEAD
-            new_elem.set_offset(expression['src'], caller_context.slither)
-=======
             new_elem.set_offset(src, caller_context.slither)
->>>>>>> 37908309
             return new_elem
 
         assert type_name[caller_context.get_key()] == 'UserDefinedTypeName'
@@ -706,11 +651,7 @@
         else:
             contract_name = type_name['attributes']['name']
         new = NewContract(contract_name)
-<<<<<<< HEAD
-        new.set_offset(expression['src'], caller_context.slither)
-=======
         new.set_offset(src, caller_context.slither)
->>>>>>> 37908309
         return new
 
     elif name == 'ModifierInvocation':
