--- conflicted
+++ resolved
@@ -145,14 +145,10 @@
                  NamingConvention,
                  ConstCandidateStateVars,
                  #ComplexFunction,
-<<<<<<< HEAD
                  UnusedReturnValues,
-                 ExternalFunction]
-=======
                  ExternalFunction,
                  ControlledDelegateCall,
                  ConstantFunctions]
->>>>>>> 24ce3a76
 
     from slither.printers.summary.function import FunctionSummary
     from slither.printers.summary.contract import ContractSummary
@@ -288,13 +284,8 @@
                                 dest='detectors_to_run',
                                 default='all')
 
-<<<<<<< HEAD
-    group_printer.add_argument('--printers',
-                               help='Comma-separated list of contract information printers, '
-=======
     group_printer.add_argument('--print',
                                help='Comma-separated list fo contract information printers, '
->>>>>>> 24ce3a76
                                     'available printers: {}'.format(
                                         ', '.join(d.ARGUMENT for d in printer_classes)),
                                action='store',
