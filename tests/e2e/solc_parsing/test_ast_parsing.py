import json
import os
import re
import sys
from pathlib import Path
from typing import List, Dict, Tuple
from packaging.version import parse as parse_version
import pytest
from deepdiff import DeepDiff
from solc_select.solc_select import install_artifacts as install_solc_versions
from solc_select.solc_select import installed_versions as get_installed_solc_versions
from crytic_compile import CryticCompile, save_to_zip
from crytic_compile.utils.zip import load_from_zip

from slither import Slither
from slither.printers.guidance.echidna import Echidna

E2E_ROOT = os.path.dirname(os.path.dirname(os.path.abspath(__file__)))
TEST_ROOT = os.path.join(E2E_ROOT, "solc_parsing", "test_data")


# pylint: disable=too-few-public-methods
class Test:
    def __init__(self, test_file: str, solc_versions: List[str], disable_legacy: bool = False):
        self.solc_versions = solc_versions
        self.test_file = test_file
        self.disable_legacy = disable_legacy

        versions_with_flavors: List[Tuple[str, str]] = []
        flavors = ["compact"]
        if not self.disable_legacy:
            flavors += ["legacy"]
        for version in solc_versions:
            for flavor in flavors:
                # No legacy AST format for >0.8
                legacy_unavailable = flavor == "legacy" and parse_version(version) >= parse_version(
                    "0.8"
                )
                # No compact AST format for <0.4.12
                compact_unavailable = flavor == "compact" and parse_version(
                    version
                ) < parse_version("0.4.12")
                if legacy_unavailable or compact_unavailable:
                    continue
                versions_with_flavors.append((version, flavor))
        self.versions_with_flavors = versions_with_flavors


def generate_output(sl: Slither) -> Dict[str, Dict[str, str]]:
    output = {}
    for contract in sl.contracts:
        output[contract.name] = {}

        for func_or_modifier in contract.functions + contract.modifiers:
            output[contract.name][
                func_or_modifier.full_name
            ] = func_or_modifier.slithir_cfg_to_dot_str(skip_expressions=True)

    return output


def make_version(minor: int, patch_min: int, patch_max: int) -> List[str]:
    return [f"0.{minor}.{x}" for x in range(patch_min, patch_max + 1)]


VERSIONS_04 = make_version(4, 0, 26)
VERSIONS_05 = make_version(5, 0, 17)
VERSIONS_06 = make_version(6, 0, 12)
VERSIONS_07 = make_version(7, 0, 6)
VERSIONS_08 = make_version(8, 0, 15)

ALL_VERSIONS = VERSIONS_04 + VERSIONS_05 + VERSIONS_06 + VERSIONS_07 + VERSIONS_08

ALL_TESTS = [
    Test("using-for-0.4.0.sol", ["0.4.0"]),
    Test(
        "using-for-0.4.1.sol",
        make_version(4, 1, 26) + VERSIONS_05 + VERSIONS_06 + VERSIONS_07 + VERSIONS_08,
    ),
    Test(
        "top-level-import-0.4.0.sol",
        VERSIONS_04 + VERSIONS_05 + VERSIONS_06 + ["0.7.0"],
    ),
    Test("top-level-import-0.7.1.sol", make_version(7, 1, 6) + VERSIONS_08),
    Test("function-0.4.0.sol", make_version(4, 0, 15)),
    Test("function-0.4.16.sol", make_version(4, 16, 21)),
    Test("function-0.4.22.sol", ["0.4.22"]),
    Test("function-0.4.23.sol", make_version(4, 23, 26)),
    Test("function-0.5.0.sol", VERSIONS_05),
    # TODO: legacy is failing
    Test("function-0.6.0.sol", VERSIONS_06, disable_legacy=True),
    # TODO: failing
    # Test("function-0.7.0.sol", ["0.7.0"]),
    # TODO: legacy failing with 0.7
    Test("function-0.7.1.sol", make_version(7, 1, 6), disable_legacy=True),
    Test("function-0.7.1.sol", VERSIONS_08),
    Test(
        "top-level-import-bis-0.4.0.sol",
        VERSIONS_04 + VERSIONS_05 + VERSIONS_06 + ["0.7.0"],
    ),
    Test("top-level-import-bis-0.7.1.sol", make_version(7, 1, 6) + VERSIONS_08),
    # TODO: failing
    # Test(
    #     "variabledeclaration-0.4.0.sol",
    #     make_version(4, 0, 23),
    #     disable_legacy=True,
    # ),
    # # TODO: failing
    # Test(
    #     "variabledeclaration-0.4.24.sol",
    #     make_version(4, 24, 26),
    #     disable_legacy=True,
    # ),
    Test(
        "variabledeclaration-0.5.0.sol",
        VERSIONS_05 + VERSIONS_06 + VERSIONS_07 + VERSIONS_08,
        disable_legacy=True,
    ),
    Test("functioncall-0.4.0.sol", VERSIONS_04),
    Test(
        "functioncall-0.4.5.sol",
        make_version(4, 5, 9),
    ),
    Test(
        "functioncall-0.5.0.sol",
        make_version(5, 0, 2),
    ),
    Test(
        "functioncall-0.5.3.sol",
        make_version(5, 3, 17),
    ),
    Test(
        "functioncall-0.6.0.sol",
        make_version(6, 0, 1),
    ),
    Test(
        "functioncall-0.6.2.sol",
        make_version(6, 2, 7),
    ),
    Test(
        "functioncall-0.6.8.sol",
        make_version(6, 8, 12),
    ),
    Test(
        "functioncall-0.7.0.sol",
        VERSIONS_07,
    ),
    Test(
        "functioncall-0.8.0.sol",
        VERSIONS_08,
    ),
    Test(
        "break-all.sol",
        ALL_VERSIONS,
    ),
    Test(
        "top-level-nested-import-0.4.0.sol",
        VERSIONS_04 + VERSIONS_05 + VERSIONS_06 + ["0.7.0"],
    ),
    Test(
        "top-level-nested-import-0.7.1.sol",
        make_version(7, 1, 6) + VERSIONS_08,
    ),
    # + [f"variable_0.6.{ver}_legacy" for ver in range(5, 23)]
    # + [f"variable_0.6.{ver}_compact" for ver in range(5, 23)]
    # + [f"variable_0.7.{ver}_legacy" for ver in range(0, 2)]
    # + [f"variable_0.7.{ver}_compact" for ver in range(0, 2)]
    Test(
        "call_to_variable-all.sol",
        ALL_VERSIONS,
    ),
    Test("yul-0.4.0.sol", ["0.4.0"]),
    Test("yul-0.4.1.sol", make_version(4, 1, 10)),
    Test(
        "yul-0.4.11.sol",
        make_version(4, 11, 26) + VERSIONS_05 + VERSIONS_06,
    ),
    Test("yul-0.7.0.sol", make_version(7, 0, 4)),
    Test("yul-0.7.5.sol", make_version(7, 5, 6)),
    Test("yul-0.8.0.sol", VERSIONS_08),
    Test("pragma-0.4.0.sol", VERSIONS_04),
    Test("pragma-0.5.0.sol", VERSIONS_05),
    Test("pragma-0.6.0.sol", VERSIONS_06),
    Test("pragma-0.7.0.sol", VERSIONS_07),
    Test("pragma-0.8.0.sol", VERSIONS_08),
    Test(
        "assembly-all.sol",
        ALL_VERSIONS,
    ),
    Test("struct-0.4.0.sol", VERSIONS_04 + VERSIONS_05),
    # TODO: legacy failing
    Test(
        "struct-0.6.0.sol",
        VERSIONS_06 + VERSIONS_07 + VERSIONS_08,
        disable_legacy=True,
    ),
    # TODO: currently failing
    # Test("emit-0.4.0.sol", VERSIONS_04),
    # Test(
    #     "emit-0.4.8.sol",
    #     make_version(4, 8, 20)
    # ),
    # Test(
    #     "emit-0.4.21.sol",
    #     make_version(4, 21, 26)
    # ),
    Test(
        "emit-0.5.0.sol",
        VERSIONS_05 + VERSIONS_06 + VERSIONS_07 + VERSIONS_08,
    ),
    # TODO: failing
    # Test("import-0.4.0.sol", VERSIONS_04),
    # Test(
    #     "import-0.4.3.sol",
    #     make_version(4, 3, 9) + VERSIONS_05 + VERSIONS_06 + VERSIONS_07 + VERSIONS_08,
    # ),
    Test("tupleexpression-0.4.0.sol", make_version(4, 0, 23)),
    Test("tupleexpression-0.4.24.sol", make_version(4, 24, 26) + VERSIONS_05),
    Test(
        "tupleexpression-0.5.3.sol",
        make_version(5, 3, 9) + VERSIONS_06 + VERSIONS_07 + VERSIONS_08,
    ),
    Test("literal-0.4.0.sol", make_version(4, 0, 9)),
    Test("literal-0.4.10.sol", make_version(4, 10, 26)),
    Test("literal-0.5.0.sol", VERSIONS_05),
    Test("literal-0.6.0.sol", VERSIONS_06),
    # TODO: failing
    # Test("literal-0.7.0.sol", VERSIONS_07 + VERSIONS_08),
    Test("memberaccess-0.4.0.sol", VERSIONS_04 + VERSIONS_05),
    Test(
        "memberaccess-0.5.3.sol",
        make_version(5, 3, 9),
    ),
    # TODO:  Legacy failing from 0.6
    Test(
        "memberaccess-0.5.3.sol",
        VERSIONS_06 + VERSIONS_07 + VERSIONS_08,
        disable_legacy=True,
    ),
    Test("throw-0.4.0.sol", VERSIONS_04),
    Test(
        "throw-0.5.0.sol",
        VERSIONS_05 + VERSIONS_06 + VERSIONS_07 + VERSIONS_08,
    ),
    Test(
        "top_level_variable2-0.4.0.sol",
        VERSIONS_04 + VERSIONS_05 + VERSIONS_06 + VERSIONS_07,
    ),
    Test("top_level_variable2-0.8.0.sol", VERSIONS_08),
    Test(
        "comment-all.sol",
        ALL_VERSIONS,
    ),
    Test("assignment-0.4.0.sol", VERSIONS_04),
    Test(
        "assignment-0.4.7.sol",
        make_version(4, 7, 9) + VERSIONS_05 + VERSIONS_06 + VERSIONS_07 + VERSIONS_08,
    ),
    Test(
        "event-all.sol",
        ALL_VERSIONS,
    ),
    # TODO: legacy not working
    Test(
        "indexrangeaccess-0.4.0.sol",
        VERSIONS_04 + VERSIONS_05 + ["0.6.0"],
    ),
    Test("indexrangeaccess-0.4.0.sol", ["0.6.0"], disable_legacy=True),
    Test(
        "indexrangeaccess-0.6.1.sol",
        make_version(6, 1, 12) + VERSIONS_07 + VERSIONS_08,
        disable_legacy=True,
    ),
    Test("variable-0.4.0.sol", VERSIONS_04),
    Test("variable-0.4.5.sol", make_version(4, 5, 13)),
    Test("variable-0.4.14.sol", make_version(4, 14, 15)),
    Test("variable-0.4.16.sol", make_version(4, 16, 26)),
    Test("variable-0.5.0.sol", VERSIONS_05 + make_version(6, 0, 4)),
    Test("variable-0.6.5.sol", make_version(6, 5, 8)),
    Test("variable-0.6.9.sol", make_version(6, 9, 12) + VERSIONS_07),
    Test("variable-0.8.0.sol", VERSIONS_08),
    Test(
        "continue-all.sol",
        ALL_VERSIONS,
    ),
    Test(
        "if-all.sol",
        ALL_VERSIONS,
    ),
    Test(
        "modifier-all.sol",
        VERSIONS_04 + VERSIONS_05 + VERSIONS_06,
    ),
    Test(
        "modifier-0.7.0.sol",
        VERSIONS_07 + VERSIONS_08,
    ),
    Test("library_implicit_conversion-0.4.0.sol", VERSIONS_04),
    Test(
        "library_implicit_conversion-0.5.0.sol",
        VERSIONS_05 + VERSIONS_06 + VERSIONS_07 + VERSIONS_08,
    ),
    Test("units_and_global_variables-0.4.0.sol", VERSIONS_04),
    Test("units_and_global_variables-0.5.0.sol", make_version(5, 0, 3)),
    Test("units_and_global_variables-0.5.4.sol", make_version(5, 4, 17)),
    Test("units_and_global_variables-0.6.0.sol", VERSIONS_06),
    Test("units_and_global_variables-0.7.0.sol", VERSIONS_07),
    Test("units_and_global_variables-0.8.0.sol", VERSIONS_08),
    Test("units_and_global_variables-0.8.4.sol", make_version(8, 4, 6)),
    Test("units_and_global_variables-0.8.7.sol", make_version(8, 7, 9)),
    Test("global_variables-0.8.18.sol", make_version(8, 18, 18)),
    Test(
        "push-all.sol",
        ALL_VERSIONS,
    ),
    Test(
        "indexaccess-all.sol",
        ALL_VERSIONS,
    ),
    Test("minmax-0.4.0.sol", VERSIONS_04 + VERSIONS_05 + VERSIONS_06),
    Test(
        "minmax-0.6.8.sol",
        make_version(6, 8, 9) + VERSIONS_07 + VERSIONS_08,
    ),
    Test(
        "minmax-0.8.8.sol",
        make_version(8, 8, 15),
    ),
    Test("dowhile-0.4.0.sol", VERSIONS_04),
    Test(
        "dowhile-0.4.5.sol",
        make_version(4, 5, 9) + VERSIONS_05 + VERSIONS_06 + VERSIONS_07 + VERSIONS_08,
    ),
    Test(
        "custom_error-0.4.0.sol",
        ALL_VERSIONS,
    ),
    Test("custom_error-0.8.4.sol", make_version(8, 4, 15)),
    Test("custom-error-selector.sol", make_version(8, 4, 15)),
    Test(
        "top-level-0.4.0.sol",
        VERSIONS_04 + VERSIONS_05 + VERSIONS_06 + ["0.7.0"],
    ),
    Test("top-level-0.7.1.sol", make_version(7, 1, 3)),
    Test("top-level-0.7.4.sol", make_version(7, 4, 6) + VERSIONS_08),
    Test("contract-0.4.0.sol", make_version(4, 0, 21)),
    Test("contract-0.4.22.sol", make_version(4, 22, 26) + VERSIONS_05),
    Test("contract-0.6.0.sol", VERSIONS_06 + VERSIONS_07 + VERSIONS_08),
    Test(
        "import_interface_with_struct_from_top_level-0.4.0.sol",
        VERSIONS_04 + VERSIONS_05 + VERSIONS_06 + make_version(7, 0, 5),
    ),
    Test(
        "import_interface_with_struct_from_top_level-0.7.6.sol",
        ["0.7.6"] + VERSIONS_08,
    ),
    Test("scope-0.4.0.sol", VERSIONS_04),
    Test(
        "scope-0.5.0.sol",
        VERSIONS_05 + VERSIONS_06 + VERSIONS_07 + VERSIONS_08,
    ),
    Test(
        "conditional-all.sol",
        ALL_VERSIONS,
    ),
    Test(
        "for-all.sol",
        ALL_VERSIONS,
    ),
    Test("trycatch-0.4.0.sol", VERSIONS_04 + VERSIONS_05),
    # TODO: legacy failing
    Test(
        "trycatch-0.6.0.sol",
        VERSIONS_06 + VERSIONS_07 + VERSIONS_08,
        disable_legacy=True,
    ),
    Test(
        "unchecked-0.4.0.sol",
        VERSIONS_04 + VERSIONS_05 + VERSIONS_06 + VERSIONS_07,
    ),
    Test("unchecked-0.8.0.sol", VERSIONS_08),
    Test(
        "return-all.sol",
        ALL_VERSIONS,
    ),
    Test("binaryoperation-0.4.0.sol", VERSIONS_04),
    Test(
        "binaryoperation-0.4.7.sol",
        make_version(4, 7, 9) + VERSIONS_05 + VERSIONS_06 + VERSIONS_07 + make_version(8, 0, 12),
    ),
    Test("newexpression-0.4.0.sol", VERSIONS_04),
    Test(
        "newexpression-0.5.0.sol",
        VERSIONS_05 + VERSIONS_06 + VERSIONS_07 + VERSIONS_08,
    ),
    Test(
        "enum-0.4.0.sol",
        VERSIONS_04 + VERSIONS_05 + VERSIONS_06 + VERSIONS_07,
    ),
    Test("enum-0.8.0.sol", VERSIONS_08),
    Test(
        "top_level_variable-0.4.0.sol",
        VERSIONS_04 + VERSIONS_05 + VERSIONS_06 + VERSIONS_07,
    ),
    Test("top_level_variable-0.8.0.sol", VERSIONS_08),
    Test("unaryexpression-0.4.0.sol", VERSIONS_04),
    Test(
        "unaryexpression-0.5.0.sol",
        VERSIONS_05 + VERSIONS_06 + VERSIONS_07 + VERSIONS_08,
    ),
    Test(
        "while-all.sol",
        ALL_VERSIONS,
    ),
    Test(
        "complex_imports/import_free/Caller.sol",
        ["0.8.2"],
    ),
    Test("custom_error_with_state_variable.sol", make_version(8, 4, 12)),
    Test("complex_imports/import_aliases/test.sol", VERSIONS_08),
    # 0.8.9 crashes on our testcase
    Test(
        "user_defined_value_type/user_defined_types-0.8.8.sol", ["0.8.8"] + make_version(8, 10, 15)
    ),
    Test("user_defined_value_type/argument-0.8.8.sol", ["0.8.8"] + make_version(8, 10, 15)),
    Test("user_defined_value_type/calldata-0.8.8.sol", ["0.8.8"] + make_version(8, 10, 15)),
    Test("user_defined_value_type/constant-0.8.8.sol", ["0.8.8"] + make_version(8, 10, 15)),
    Test("user_defined_value_type/erc20-0.8.8.sol", ["0.8.8"] + make_version(8, 10, 15)),
    Test("user_defined_value_type/in_parenthesis-0.8.8.sol", ["0.8.8"] + make_version(8, 10, 15)),
    Test("user_defined_value_type/top-level-0.8.8.sol", ["0.8.8"] + make_version(8, 10, 15)),
    Test("user_defined_value_type/using-for-0.8.8.sol", ["0.8.8"] + make_version(8, 10, 15)),
    Test("user_defined_value_type/abi-decode-fixed-array.sol", ["0.8.8"] + make_version(8, 10, 15)),
    Test("bytes_call.sol", ["0.8.12"]),
    Test("modifier_identifier_path.sol", VERSIONS_08),
    Test("free_functions/libraries_from_free.sol", ["0.8.12"]),
    Test("free_functions/new_operator.sol", ["0.8.12"]),
    Test("free_functions/library_constant_function_collision.sol", ["0.8.12"]),
    Test("ternary-with-max.sol", ["0.8.15"]),
    Test("using-for-1-0.8.0.sol", ["0.8.15"]),
    Test("using-for-2-0.8.0.sol", ["0.8.15"]),
    Test("using-for-3-0.8.0.sol", ["0.8.15"]),
    Test("using-for-4-0.8.0.sol", ["0.8.15"]),
    Test("using-for-in-library-0.8.0.sol", ["0.8.15"]),
    Test("using-for-alias-contract-0.8.0.sol", ["0.8.15"]),
    Test("using-for-alias-top-level-0.8.0.sol", ["0.8.15"]),
    Test("using-for-functions-list-1-0.8.0.sol", ["0.8.15"]),
    Test("using-for-functions-list-2-0.8.0.sol", ["0.8.15"]),
    Test("using-for-functions-list-3-0.8.0.sol", ["0.8.15"]),
    Test("using-for-functions-list-4-0.8.0.sol", ["0.8.15"]),
    Test("using-for-global-0.8.0.sol", ["0.8.15"]),
    Test("library_event-0.8.16.sol", ["0.8.16"]),
    Test("top-level-struct-0.8.0.sol", ["0.8.0"]),
    Test("yul-top-level-0.8.0.sol", ["0.8.0"]),
    Test("complex_imports/import_aliases_issue_1319/test.sol", ["0.5.12"]),
    Test("yul-state-constant-access.sol", ["0.8.16"]),
    Test("negate-unary-element.sol", ["0.8.16"]),
    Test(
        "assembly-functions.sol",
        ["0.6.9", "0.7.6", "0.8.16"],
    ),
    Test("user_defined_operators-0.8.19.sol", ["0.8.19"]),
<<<<<<< HEAD
    Test("enum-max-min.sol", ["0.8.19"]),
=======
    Test("type-aliases.sol", ["0.8.19"]),
>>>>>>> 8b07fe59
]
# create the output folder if needed
try:
    os.mkdir("test_artifacts")
except OSError:
    pass


def pytest_generate_tests(metafunc):
    test_cases = []
    for test_item in ALL_TESTS:
        for version, flavor in test_item.versions_with_flavors:
            test_cases.append((test_item.test_file, version, flavor))
    metafunc.parametrize("test_file, version, flavor", test_cases)


class TestASTParsing:
    # pylint: disable=no-self-use
    def test_parsing(self, test_file, version, flavor):
        actual = os.path.join(TEST_ROOT, "compile", f"{test_file}-{version}-{flavor}.zip")
        expected = os.path.join(TEST_ROOT, "expected", f"{test_file}-{version}-{flavor}.json")

        cc = load_from_zip(actual)[0]

        # Validate that the AST is in the expected format
        for compiled in cc.compilation_units.values():
            for source in compiled.source_units.values():
                if source.ast:
                    if flavor == "compact":
                        assert "nodeType" in source.ast, "AST is not compact"
                    else:
                        assert "nodeType" not in source.ast, "AST is not legacy"

        sl = Slither(
            cc,
            solc_force_legacy_json=flavor == "legacy",
            disallow_partial=True,
            skip_analyze=True,
        )

        actual = generate_output(sl)

        assert os.path.isfile(expected), f"Expected file {expected} does not exist"
        with open(expected, "r", encoding="utf8") as f:
            expected = json.load(f)

        diff = DeepDiff(expected, actual, ignore_order=True, verbose_level=2, view="tree")
        if diff:
            for change in diff.get("values_changed", []):
                path_list = re.findall(r"\['(.*?)'\]", change.path())
                path = "_".join(path_list)
                with open(
                    f"test_artifacts/{test_file}_{path}_expected.dot",
                    "w",
                    encoding="utf8",
                ) as f:
                    f.write(change.t1)
                with open(
                    f"test_artifacts/{test_file}_{version}_{flavor}_{path}_actual.dot",
                    "w",
                    encoding="utf8",
                ) as f:
                    f.write(change.t2)

        assert not diff, diff.pretty()

        sl = Slither(cc, solc_force_legacy_json=flavor == "legacy", disallow_partial=True)
        sl.register_printer(Echidna)
        sl.run_printers()


def _generate_test(test_item: Test, skip_existing=False):
    flavors = ["compact"]
    if not test_item.disable_legacy:
        flavors += ["legacy"]
    for version, flavor in test_item.versions_with_flavors:
        test_file = os.path.join(
            TEST_ROOT, "compile", f"{test_item.test_file}-{version}-{flavor}.zip"
        )
        expected_file = os.path.join(
            TEST_ROOT, "expected", f"{test_item.test_file}-{version}-{flavor}.json"
        )

        if skip_existing:
            if os.path.isfile(expected_file):
                continue

        try:
            cc = load_from_zip(test_file)[0]
            sl = Slither(
                cc,
                solc_force_legacy_json=flavor == "legacy",
                disallow_partial=True,
                skip_analyze=True,
            )
        # pylint: disable=broad-except
        except Exception as e:
            print(e)
            print(test_item)
            print(f"{expected_file} failed")
            continue

        actual = generate_output(sl)
        print(f"Generate {expected_file}")

        # pylint: disable=no-member
        Path(expected_file).parents[0].mkdir(parents=True, exist_ok=True)

        with open(expected_file, "w", encoding="utf8") as f:
            json.dump(actual, f, indent="  ")


def set_solc(version: str):
    env = dict(os.environ)
    env["SOLC_VERSION"] = version
    os.environ.clear()
    os.environ.update(env)


def _generate_compile(test_item: Test, skip_existing=False):
    for version, flavor in test_item.versions_with_flavors:
        test_file = os.path.join(TEST_ROOT, test_item.test_file)
        expected_file = os.path.join(
            TEST_ROOT, "compile", f"{test_item.test_file}-{version}-{flavor}.zip"
        )

        if skip_existing:
            if os.path.isfile(expected_file):
                continue

        set_solc(version)
        print(f"Compiled to {expected_file}")
        cc = CryticCompile(test_file, solc_force_legacy_json=flavor == "legacy")

        # pylint: disable=no-member
        Path(expected_file).parents[0].mkdir(parents=True, exist_ok=True)

        save_to_zip([cc], expected_file)


if __name__ == "__main__":

    required_solcs = set()
    for test in ALL_TESTS:
        required_solcs |= set(test.solc_versions)
    installed_solcs = set(get_installed_solc_versions())
    missing_solcs = list(required_solcs - installed_solcs)
    if missing_solcs:
        install_solc_versions(missing_solcs)

    if len(sys.argv) != 2 or sys.argv[1] not in ["--generate", "--overwrite", "--compile"]:
        print(
            "To generate the missing json artifacts run\n\tpython tests/test_ast_parsing.py --generate"
        )
        print(
            "To re-generate all the json artifacts run\n\tpython tests/test_ast_parsing.py --overwrite"
        )
        print("To compile json artifacts run\n\tpython tests/test_ast_parsing.py --compile")
        print("\tThis will overwrite the previous json files")
    elif sys.argv[1] == "--generate":
        for next_test in ALL_TESTS:
            _generate_test(next_test, skip_existing=True)
    elif sys.argv[1] == "--overwrite":
        for next_test in ALL_TESTS:
            _generate_test(next_test)
    elif sys.argv[1] == "--compile":
        for next_test in ALL_TESTS:
            _generate_compile(next_test, skip_existing=True)<|MERGE_RESOLUTION|>--- conflicted
+++ resolved
@@ -459,11 +459,8 @@
         ["0.6.9", "0.7.6", "0.8.16"],
     ),
     Test("user_defined_operators-0.8.19.sol", ["0.8.19"]),
-<<<<<<< HEAD
+    Test("type-aliases.sol", ["0.8.19"]),
     Test("enum-max-min.sol", ["0.8.19"]),
-=======
-    Test("type-aliases.sol", ["0.8.19"]),
->>>>>>> 8b07fe59
 ]
 # create the output folder if needed
 try:
