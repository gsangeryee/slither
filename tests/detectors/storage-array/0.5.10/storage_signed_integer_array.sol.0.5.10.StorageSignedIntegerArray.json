[
    [
        {
            "elements": [
                {
                    "type": "contract",
                    "name": "A",
                    "source_mapping": {
                        "start": 25,
                        "length": 2256,
                        "filename_used": "tests/detectors/storage-array/0.5.10/storage_signed_integer_array.sol",
                        "filename_relative": "tests/detectors/storage-array/0.5.10/storage_signed_integer_array.sol",
                        "filename_absolute": "/GENERIC_PATH",
                        "filename_short": "tests/detectors/storage-array/0.5.10/storage_signed_integer_array.sol",
                        "is_dependency": false,
                        "lines": [
                            3,
                            4,
                            5,
                            6,
                            7,
                            8,
                            9,
                            10,
                            11,
                            12,
                            13,
                            14,
                            15,
                            16,
                            17,
                            18,
                            19,
                            20,
                            21,
                            22,
                            23,
                            24,
                            25,
                            26,
                            27,
                            28,
                            29,
                            30,
                            31,
                            32,
                            33,
                            34,
                            35,
                            36,
                            37,
                            38,
                            39,
                            40,
                            41,
                            42,
                            43,
                            44,
                            45
                        ],
                        "starting_column": 1,
                        "ending_column": 2
                    }
                },
                {
                    "type": "function",
                    "name": "bad0",
                    "source_mapping": {
<<<<<<< HEAD
                        "start": 601,
                        "length": 170,
                        "filename_used": "tests/detectors/storage-array/0.5.10/storage_signed_integer_array.sol",
=======
                        "start": 355,
                        "length": 132,
                        "filename_used": "/GENERIC_PATH",
>>>>>>> 65383b9a
                        "filename_relative": "tests/detectors/storage-array/0.5.10/storage_signed_integer_array.sol",
                        "filename_absolute": "/GENERIC_PATH",
                        "filename_short": "tests/detectors/storage-array/0.5.10/storage_signed_integer_array.sol",
                        "is_dependency": false,
                        "lines": [
                            10,
                            11,
                            12
                        ],
                        "starting_column": 3,
                        "ending_column": 4
                    },
                    "type_specific_fields": {
                        "parent": {
                            "type": "contract",
                            "name": "A",
                            "source_mapping": {
                                "start": 25,
                                "length": 2256,
                                "filename_used": "tests/detectors/storage-array/0.5.10/storage_signed_integer_array.sol",
                                "filename_relative": "tests/detectors/storage-array/0.5.10/storage_signed_integer_array.sol",
                                "filename_absolute": "/GENERIC_PATH",
                                "filename_short": "tests/detectors/storage-array/0.5.10/storage_signed_integer_array.sol",
                                "is_dependency": false,
                                "lines": [
                                    3,
                                    4,
                                    5,
                                    6,
                                    7,
                                    8,
                                    9,
                                    10,
                                    11,
                                    12,
                                    13,
                                    14,
                                    15,
                                    16,
                                    17,
                                    18,
                                    19,
                                    20,
                                    21,
                                    22,
                                    23,
                                    24,
                                    25,
                                    26,
                                    27,
                                    28,
                                    29,
                                    30,
                                    31,
                                    32,
                                    33,
                                    34,
                                    35,
                                    36,
                                    37,
                                    38,
                                    39,
                                    40,
                                    41,
                                    42,
                                    43,
                                    44,
                                    45
                                ],
                                "starting_column": 1,
                                "ending_column": 2
                            }
                        },
                        "signature": "bad0()"
                    }
                },
                {
                    "type": "node",
                    "name": "intArray = (- 1,- 2,- 3)",
                    "source_mapping": {
<<<<<<< HEAD
                        "start": 746,
                        "length": 20,
                        "filename_used": "tests/detectors/storage-array/0.5.10/storage_signed_integer_array.sol",
=======
                        "start": 384,
                        "length": 23,
                        "filename_used": "/GENERIC_PATH",
>>>>>>> 65383b9a
                        "filename_relative": "tests/detectors/storage-array/0.5.10/storage_signed_integer_array.sol",
                        "filename_absolute": "/GENERIC_PATH",
                        "filename_short": "tests/detectors/storage-array/0.5.10/storage_signed_integer_array.sol",
                        "is_dependency": false,
                        "lines": [
                            11
                        ],
                        "starting_column": 5,
                        "ending_column": 28
                    },
                    "type_specific_fields": {
                        "parent": {
                            "type": "function",
                            "name": "bad0",
                            "source_mapping": {
<<<<<<< HEAD
                                "start": 601,
                                "length": 170,
                                "filename_used": "tests/detectors/storage-array/0.5.10/storage_signed_integer_array.sol",
=======
                                "start": 355,
                                "length": 132,
                                "filename_used": "/GENERIC_PATH",
>>>>>>> 65383b9a
                                "filename_relative": "tests/detectors/storage-array/0.5.10/storage_signed_integer_array.sol",
                                "filename_absolute": "/GENERIC_PATH",
                                "filename_short": "tests/detectors/storage-array/0.5.10/storage_signed_integer_array.sol",
                                "is_dependency": false,
                                "lines": [
                                    10,
                                    11,
                                    12
                                ],
                                "starting_column": 3,
                                "ending_column": 4
                            },
                            "type_specific_fields": {
                                "parent": {
                                    "type": "contract",
                                    "name": "A",
                                    "source_mapping": {
                                        "start": 25,
                                        "length": 2256,
                                        "filename_used": "tests/detectors/storage-array/0.5.10/storage_signed_integer_array.sol",
                                        "filename_relative": "tests/detectors/storage-array/0.5.10/storage_signed_integer_array.sol",
                                        "filename_absolute": "/GENERIC_PATH",
                                        "filename_short": "tests/detectors/storage-array/0.5.10/storage_signed_integer_array.sol",
                                        "is_dependency": false,
                                        "lines": [
                                            3,
                                            4,
                                            5,
                                            6,
                                            7,
                                            8,
                                            9,
                                            10,
                                            11,
                                            12,
                                            13,
                                            14,
                                            15,
                                            16,
                                            17,
                                            18,
                                            19,
                                            20,
                                            21,
                                            22,
                                            23,
                                            24,
                                            25,
                                            26,
                                            27,
                                            28,
                                            29,
                                            30,
                                            31,
                                            32,
                                            33,
                                            34,
                                            35,
                                            36,
                                            37,
                                            38,
                                            39,
                                            40,
                                            41,
                                            42,
                                            43,
                                            44,
                                            45
                                        ],
                                        "starting_column": 1,
                                        "ending_column": 2
                                    }
                                },
                                "signature": "bad0()"
                            }
                        }
                    }
                }
            ],
            "description": "Contract A (tests/detectors/storage-array/0.5.10/storage_signed_integer_array.sol#3-45) \n\t- Function A.bad0() (tests/detectors/storage-array/0.5.10/storage_signed_integer_array.sol#10-12)\n\t\t- intArray = (- 1,- 2,- 3) (tests/detectors/storage-array/0.5.10/storage_signed_integer_array.sol#11) has a storage signed integer array assignment\n",
            "markdown": "Contract [A](tests/detectors/storage-array/0.5.10/storage_signed_integer_array.sol#L3-L45) \n\t- Function [A.bad0()](tests/detectors/storage-array/0.5.10/storage_signed_integer_array.sol#L10-L12)\n\t\t- [intArray = (- 1,- 2,- 3)](tests/detectors/storage-array/0.5.10/storage_signed_integer_array.sol#L11) has a storage signed integer array assignment\n",
            "first_markdown_element": "tests/detectors/storage-array/0.5.10/storage_signed_integer_array.sol#L3-L45",
            "id": "da870be9a396bc52d2f6f8caeb00e6b8809ad1b6fb4c24a019568257b3404a2f",
            "check": "storage-array",
            "impact": "High",
            "confidence": "Medium"
        },
        {
            "elements": [
                {
                    "type": "contract",
                    "name": "A",
                    "source_mapping": {
                        "start": 25,
                        "length": 2256,
                        "filename_used": "tests/detectors/storage-array/0.5.10/storage_signed_integer_array.sol",
                        "filename_relative": "tests/detectors/storage-array/0.5.10/storage_signed_integer_array.sol",
                        "filename_absolute": "/GENERIC_PATH",
                        "filename_short": "tests/detectors/storage-array/0.5.10/storage_signed_integer_array.sol",
                        "is_dependency": false,
                        "lines": [
                            3,
                            4,
                            5,
                            6,
                            7,
                            8,
                            9,
                            10,
                            11,
                            12,
                            13,
                            14,
                            15,
                            16,
                            17,
                            18,
                            19,
                            20,
                            21,
                            22,
                            23,
                            24,
                            25,
                            26,
                            27,
                            28,
                            29,
                            30,
                            31,
                            32,
                            33,
                            34,
                            35,
                            36,
                            37,
                            38,
                            39,
                            40,
                            41,
                            42,
                            43,
                            44,
                            45
                        ],
                        "starting_column": 1,
                        "ending_column": 2
                    }
                },
                {
                    "type": "function",
                    "name": "bad1",
                    "source_mapping": {
<<<<<<< HEAD
                        "start": 355,
                        "length": 132,
                        "filename_used": "tests/detectors/storage-array/0.5.10/storage_signed_integer_array.sol",
=======
                        "start": 601,
                        "length": 170,
                        "filename_used": "/GENERIC_PATH",
>>>>>>> 65383b9a
                        "filename_relative": "tests/detectors/storage-array/0.5.10/storage_signed_integer_array.sol",
                        "filename_absolute": "/GENERIC_PATH",
                        "filename_short": "tests/detectors/storage-array/0.5.10/storage_signed_integer_array.sol",
                        "is_dependency": false,
                        "lines": [
                            15,
                            16,
                            17
                        ],
                        "starting_column": 3,
                        "ending_column": 4
                    },
                    "type_specific_fields": {
                        "parent": {
                            "type": "contract",
                            "name": "A",
                            "source_mapping": {
                                "start": 25,
                                "length": 2256,
                                "filename_used": "tests/detectors/storage-array/0.5.10/storage_signed_integer_array.sol",
                                "filename_relative": "tests/detectors/storage-array/0.5.10/storage_signed_integer_array.sol",
                                "filename_absolute": "/GENERIC_PATH",
                                "filename_short": "tests/detectors/storage-array/0.5.10/storage_signed_integer_array.sol",
                                "is_dependency": false,
                                "lines": [
                                    3,
                                    4,
                                    5,
                                    6,
                                    7,
                                    8,
                                    9,
                                    10,
                                    11,
                                    12,
                                    13,
                                    14,
                                    15,
                                    16,
                                    17,
                                    18,
                                    19,
                                    20,
                                    21,
                                    22,
                                    23,
                                    24,
                                    25,
                                    26,
                                    27,
                                    28,
                                    29,
                                    30,
                                    31,
                                    32,
                                    33,
                                    34,
                                    35,
                                    36,
                                    37,
                                    38,
                                    39,
                                    40,
                                    41,
                                    42,
                                    43,
                                    44,
                                    45
                                ],
                                "starting_column": 1,
                                "ending_column": 2
                            }
                        },
                        "signature": "bad1(int128[3])"
                    }
                },
                {
                    "type": "node",
                    "name": "intArray = userArray",
                    "source_mapping": {
<<<<<<< HEAD
                        "start": 384,
                        "length": 23,
                        "filename_used": "tests/detectors/storage-array/0.5.10/storage_signed_integer_array.sol",
=======
                        "start": 746,
                        "length": 20,
                        "filename_used": "/GENERIC_PATH",
>>>>>>> 65383b9a
                        "filename_relative": "tests/detectors/storage-array/0.5.10/storage_signed_integer_array.sol",
                        "filename_absolute": "/GENERIC_PATH",
                        "filename_short": "tests/detectors/storage-array/0.5.10/storage_signed_integer_array.sol",
                        "is_dependency": false,
                        "lines": [
                            16
                        ],
                        "starting_column": 5,
                        "ending_column": 25
                    },
                    "type_specific_fields": {
                        "parent": {
                            "type": "function",
                            "name": "bad1",
                            "source_mapping": {
<<<<<<< HEAD
                                "start": 355,
                                "length": 132,
                                "filename_used": "tests/detectors/storage-array/0.5.10/storage_signed_integer_array.sol",
=======
                                "start": 601,
                                "length": 170,
                                "filename_used": "/GENERIC_PATH",
>>>>>>> 65383b9a
                                "filename_relative": "tests/detectors/storage-array/0.5.10/storage_signed_integer_array.sol",
                                "filename_absolute": "/GENERIC_PATH",
                                "filename_short": "tests/detectors/storage-array/0.5.10/storage_signed_integer_array.sol",
                                "is_dependency": false,
                                "lines": [
                                    15,
                                    16,
                                    17
                                ],
                                "starting_column": 3,
                                "ending_column": 4
                            },
                            "type_specific_fields": {
                                "parent": {
                                    "type": "contract",
                                    "name": "A",
                                    "source_mapping": {
                                        "start": 25,
                                        "length": 2256,
                                        "filename_used": "tests/detectors/storage-array/0.5.10/storage_signed_integer_array.sol",
                                        "filename_relative": "tests/detectors/storage-array/0.5.10/storage_signed_integer_array.sol",
                                        "filename_absolute": "/GENERIC_PATH",
                                        "filename_short": "tests/detectors/storage-array/0.5.10/storage_signed_integer_array.sol",
                                        "is_dependency": false,
                                        "lines": [
                                            3,
                                            4,
                                            5,
                                            6,
                                            7,
                                            8,
                                            9,
                                            10,
                                            11,
                                            12,
                                            13,
                                            14,
                                            15,
                                            16,
                                            17,
                                            18,
                                            19,
                                            20,
                                            21,
                                            22,
                                            23,
                                            24,
                                            25,
                                            26,
                                            27,
                                            28,
                                            29,
                                            30,
                                            31,
                                            32,
                                            33,
                                            34,
                                            35,
                                            36,
                                            37,
                                            38,
                                            39,
                                            40,
                                            41,
                                            42,
                                            43,
                                            44,
                                            45
                                        ],
                                        "starting_column": 1,
                                        "ending_column": 2
                                    }
                                },
                                "signature": "bad1(int128[3])"
                            }
                        }
                    }
                }
            ],
            "description": "Contract A (tests/detectors/storage-array/0.5.10/storage_signed_integer_array.sol#3-45) \n\t- Function A.bad1(int128[3]) (tests/detectors/storage-array/0.5.10/storage_signed_integer_array.sol#15-17)\n\t\t- intArray = userArray (tests/detectors/storage-array/0.5.10/storage_signed_integer_array.sol#16) has a storage signed integer array assignment\n",
            "markdown": "Contract [A](tests/detectors/storage-array/0.5.10/storage_signed_integer_array.sol#L3-L45) \n\t- Function [A.bad1(int128[3])](tests/detectors/storage-array/0.5.10/storage_signed_integer_array.sol#L15-L17)\n\t\t- [intArray = userArray](tests/detectors/storage-array/0.5.10/storage_signed_integer_array.sol#L16) has a storage signed integer array assignment\n",
            "first_markdown_element": "tests/detectors/storage-array/0.5.10/storage_signed_integer_array.sol#L3-L45",
            "id": "7ba5efbfb61ba63a7ac01d376a0cede2fda18c2a2d8604c4a82cccec92ae2bdb",
            "check": "storage-array",
            "impact": "High",
            "confidence": "Medium"
        }
    ]
]<|MERGE_RESOLUTION|>--- conflicted
+++ resolved
@@ -8,7 +8,257 @@
                     "source_mapping": {
                         "start": 25,
                         "length": 2256,
-                        "filename_used": "tests/detectors/storage-array/0.5.10/storage_signed_integer_array.sol",
+                        "filename_relative": "tests/detectors/storage-array/0.5.10/storage_signed_integer_array.sol",
+                        "filename_absolute": "/GENERIC_PATH",
+                        "filename_short": "tests/detectors/storage-array/0.5.10/storage_signed_integer_array.sol",
+                        "is_dependency": false,
+                        "lines": [
+                            3,
+                            4,
+                            5,
+                            6,
+                            7,
+                            8,
+                            9,
+                            10,
+                            11,
+                            12,
+                            13,
+                            14,
+                            15,
+                            16,
+                            17,
+                            18,
+                            19,
+                            20,
+                            21,
+                            22,
+                            23,
+                            24,
+                            25,
+                            26,
+                            27,
+                            28,
+                            29,
+                            30,
+                            31,
+                            32,
+                            33,
+                            34,
+                            35,
+                            36,
+                            37,
+                            38,
+                            39,
+                            40,
+                            41,
+                            42,
+                            43,
+                            44,
+                            45
+                        ],
+                        "starting_column": 1,
+                        "ending_column": 2
+                    }
+                },
+                {
+                    "type": "function",
+                    "name": "bad1",
+                    "source_mapping": {
+                        "start": 601,
+                        "length": 170,
+                        "filename_relative": "tests/detectors/storage-array/0.5.10/storage_signed_integer_array.sol",
+                        "filename_absolute": "/GENERIC_PATH",
+                        "filename_short": "tests/detectors/storage-array/0.5.10/storage_signed_integer_array.sol",
+                        "is_dependency": false,
+                        "lines": [
+                            15,
+                            16,
+                            17
+                        ],
+                        "starting_column": 3,
+                        "ending_column": 4
+                    },
+                    "type_specific_fields": {
+                        "parent": {
+                            "type": "contract",
+                            "name": "A",
+                            "source_mapping": {
+                                "start": 25,
+                                "length": 2256,
+                                "filename_relative": "tests/detectors/storage-array/0.5.10/storage_signed_integer_array.sol",
+                                "filename_absolute": "/GENERIC_PATH",
+                                "filename_short": "tests/detectors/storage-array/0.5.10/storage_signed_integer_array.sol",
+                                "is_dependency": false,
+                                "lines": [
+                                    3,
+                                    4,
+                                    5,
+                                    6,
+                                    7,
+                                    8,
+                                    9,
+                                    10,
+                                    11,
+                                    12,
+                                    13,
+                                    14,
+                                    15,
+                                    16,
+                                    17,
+                                    18,
+                                    19,
+                                    20,
+                                    21,
+                                    22,
+                                    23,
+                                    24,
+                                    25,
+                                    26,
+                                    27,
+                                    28,
+                                    29,
+                                    30,
+                                    31,
+                                    32,
+                                    33,
+                                    34,
+                                    35,
+                                    36,
+                                    37,
+                                    38,
+                                    39,
+                                    40,
+                                    41,
+                                    42,
+                                    43,
+                                    44,
+                                    45
+                                ],
+                                "starting_column": 1,
+                                "ending_column": 2
+                            }
+                        },
+                        "signature": "bad1(int128[3])"
+                    }
+                },
+                {
+                    "type": "node",
+                    "name": "intArray = userArray",
+                    "source_mapping": {
+                        "start": 746,
+                        "length": 20,
+                        "filename_relative": "tests/detectors/storage-array/0.5.10/storage_signed_integer_array.sol",
+                        "filename_absolute": "/GENERIC_PATH",
+                        "filename_short": "tests/detectors/storage-array/0.5.10/storage_signed_integer_array.sol",
+                        "is_dependency": false,
+                        "lines": [
+                            16
+                        ],
+                        "starting_column": 5,
+                        "ending_column": 25
+                    },
+                    "type_specific_fields": {
+                        "parent": {
+                            "type": "function",
+                            "name": "bad1",
+                            "source_mapping": {
+                                "start": 601,
+                                "length": 170,
+                                "filename_relative": "tests/detectors/storage-array/0.5.10/storage_signed_integer_array.sol",
+                                "filename_absolute": "/GENERIC_PATH",
+                                "filename_short": "tests/detectors/storage-array/0.5.10/storage_signed_integer_array.sol",
+                                "is_dependency": false,
+                                "lines": [
+                                    15,
+                                    16,
+                                    17
+                                ],
+                                "starting_column": 3,
+                                "ending_column": 4
+                            },
+                            "type_specific_fields": {
+                                "parent": {
+                                    "type": "contract",
+                                    "name": "A",
+                                    "source_mapping": {
+                                        "start": 25,
+                                        "length": 2256,
+                                        "filename_relative": "tests/detectors/storage-array/0.5.10/storage_signed_integer_array.sol",
+                                        "filename_absolute": "/GENERIC_PATH",
+                                        "filename_short": "tests/detectors/storage-array/0.5.10/storage_signed_integer_array.sol",
+                                        "is_dependency": false,
+                                        "lines": [
+                                            3,
+                                            4,
+                                            5,
+                                            6,
+                                            7,
+                                            8,
+                                            9,
+                                            10,
+                                            11,
+                                            12,
+                                            13,
+                                            14,
+                                            15,
+                                            16,
+                                            17,
+                                            18,
+                                            19,
+                                            20,
+                                            21,
+                                            22,
+                                            23,
+                                            24,
+                                            25,
+                                            26,
+                                            27,
+                                            28,
+                                            29,
+                                            30,
+                                            31,
+                                            32,
+                                            33,
+                                            34,
+                                            35,
+                                            36,
+                                            37,
+                                            38,
+                                            39,
+                                            40,
+                                            41,
+                                            42,
+                                            43,
+                                            44,
+                                            45
+                                        ],
+                                        "starting_column": 1,
+                                        "ending_column": 2
+                                    }
+                                },
+                                "signature": "bad1(int128[3])"
+                            }
+                        }
+                    }
+                }
+            ],
+            "description": "Contract A (tests/detectors/storage-array/0.5.10/storage_signed_integer_array.sol#3-45) \n\t- Function A.bad1(int128[3]) (tests/detectors/storage-array/0.5.10/storage_signed_integer_array.sol#15-17)\n\t\t- intArray = userArray (tests/detectors/storage-array/0.5.10/storage_signed_integer_array.sol#16) has a storage signed integer array assignment\n",
+            "markdown": "Contract [A](tests/detectors/storage-array/0.5.10/storage_signed_integer_array.sol#L3-L45) \n\t- Function [A.bad1(int128[3])](tests/detectors/storage-array/0.5.10/storage_signed_integer_array.sol#L15-L17)\n\t\t- [intArray = userArray](tests/detectors/storage-array/0.5.10/storage_signed_integer_array.sol#L16) has a storage signed integer array assignment\n",
+            "first_markdown_element": "tests/detectors/storage-array/0.5.10/storage_signed_integer_array.sol#L3-L45",
+            "id": "7ba5efbfb61ba63a7ac01d376a0cede2fda18c2a2d8604c4a82cccec92ae2bdb",
+            "check": "storage-array",
+            "impact": "High",
+            "confidence": "Medium"
+        },
+        {
+            "elements": [
+                {
+                    "type": "contract",
+                    "name": "A",
+                    "source_mapping": {
+                        "start": 25,
+                        "length": 2256,
                         "filename_relative": "tests/detectors/storage-array/0.5.10/storage_signed_integer_array.sol",
                         "filename_absolute": "/GENERIC_PATH",
                         "filename_short": "tests/detectors/storage-array/0.5.10/storage_signed_integer_array.sol",
@@ -66,15 +316,8 @@
                     "type": "function",
                     "name": "bad0",
                     "source_mapping": {
-<<<<<<< HEAD
-                        "start": 601,
-                        "length": 170,
-                        "filename_used": "tests/detectors/storage-array/0.5.10/storage_signed_integer_array.sol",
-=======
                         "start": 355,
                         "length": 132,
-                        "filename_used": "/GENERIC_PATH",
->>>>>>> 65383b9a
                         "filename_relative": "tests/detectors/storage-array/0.5.10/storage_signed_integer_array.sol",
                         "filename_absolute": "/GENERIC_PATH",
                         "filename_short": "tests/detectors/storage-array/0.5.10/storage_signed_integer_array.sol",
@@ -94,7 +337,6 @@
                             "source_mapping": {
                                 "start": 25,
                                 "length": 2256,
-                                "filename_used": "tests/detectors/storage-array/0.5.10/storage_signed_integer_array.sol",
                                 "filename_relative": "tests/detectors/storage-array/0.5.10/storage_signed_integer_array.sol",
                                 "filename_absolute": "/GENERIC_PATH",
                                 "filename_short": "tests/detectors/storage-array/0.5.10/storage_signed_integer_array.sol",
@@ -155,15 +397,8 @@
                     "type": "node",
                     "name": "intArray = (- 1,- 2,- 3)",
                     "source_mapping": {
-<<<<<<< HEAD
-                        "start": 746,
-                        "length": 20,
-                        "filename_used": "tests/detectors/storage-array/0.5.10/storage_signed_integer_array.sol",
-=======
                         "start": 384,
                         "length": 23,
-                        "filename_used": "/GENERIC_PATH",
->>>>>>> 65383b9a
                         "filename_relative": "tests/detectors/storage-array/0.5.10/storage_signed_integer_array.sol",
                         "filename_absolute": "/GENERIC_PATH",
                         "filename_short": "tests/detectors/storage-array/0.5.10/storage_signed_integer_array.sol",
@@ -179,15 +414,8 @@
                             "type": "function",
                             "name": "bad0",
                             "source_mapping": {
-<<<<<<< HEAD
-                                "start": 601,
-                                "length": 170,
-                                "filename_used": "tests/detectors/storage-array/0.5.10/storage_signed_integer_array.sol",
-=======
                                 "start": 355,
                                 "length": 132,
-                                "filename_used": "/GENERIC_PATH",
->>>>>>> 65383b9a
                                 "filename_relative": "tests/detectors/storage-array/0.5.10/storage_signed_integer_array.sol",
                                 "filename_absolute": "/GENERIC_PATH",
                                 "filename_short": "tests/detectors/storage-array/0.5.10/storage_signed_integer_array.sol",
@@ -207,7 +435,6 @@
                                     "source_mapping": {
                                         "start": 25,
                                         "length": 2256,
-                                        "filename_used": "tests/detectors/storage-array/0.5.10/storage_signed_integer_array.sol",
                                         "filename_relative": "tests/detectors/storage-array/0.5.10/storage_signed_integer_array.sol",
                                         "filename_absolute": "/GENERIC_PATH",
                                         "filename_short": "tests/detectors/storage-array/0.5.10/storage_signed_integer_array.sol",
@@ -274,281 +501,6 @@
             "check": "storage-array",
             "impact": "High",
             "confidence": "Medium"
-        },
-        {
-            "elements": [
-                {
-                    "type": "contract",
-                    "name": "A",
-                    "source_mapping": {
-                        "start": 25,
-                        "length": 2256,
-                        "filename_used": "tests/detectors/storage-array/0.5.10/storage_signed_integer_array.sol",
-                        "filename_relative": "tests/detectors/storage-array/0.5.10/storage_signed_integer_array.sol",
-                        "filename_absolute": "/GENERIC_PATH",
-                        "filename_short": "tests/detectors/storage-array/0.5.10/storage_signed_integer_array.sol",
-                        "is_dependency": false,
-                        "lines": [
-                            3,
-                            4,
-                            5,
-                            6,
-                            7,
-                            8,
-                            9,
-                            10,
-                            11,
-                            12,
-                            13,
-                            14,
-                            15,
-                            16,
-                            17,
-                            18,
-                            19,
-                            20,
-                            21,
-                            22,
-                            23,
-                            24,
-                            25,
-                            26,
-                            27,
-                            28,
-                            29,
-                            30,
-                            31,
-                            32,
-                            33,
-                            34,
-                            35,
-                            36,
-                            37,
-                            38,
-                            39,
-                            40,
-                            41,
-                            42,
-                            43,
-                            44,
-                            45
-                        ],
-                        "starting_column": 1,
-                        "ending_column": 2
-                    }
-                },
-                {
-                    "type": "function",
-                    "name": "bad1",
-                    "source_mapping": {
-<<<<<<< HEAD
-                        "start": 355,
-                        "length": 132,
-                        "filename_used": "tests/detectors/storage-array/0.5.10/storage_signed_integer_array.sol",
-=======
-                        "start": 601,
-                        "length": 170,
-                        "filename_used": "/GENERIC_PATH",
->>>>>>> 65383b9a
-                        "filename_relative": "tests/detectors/storage-array/0.5.10/storage_signed_integer_array.sol",
-                        "filename_absolute": "/GENERIC_PATH",
-                        "filename_short": "tests/detectors/storage-array/0.5.10/storage_signed_integer_array.sol",
-                        "is_dependency": false,
-                        "lines": [
-                            15,
-                            16,
-                            17
-                        ],
-                        "starting_column": 3,
-                        "ending_column": 4
-                    },
-                    "type_specific_fields": {
-                        "parent": {
-                            "type": "contract",
-                            "name": "A",
-                            "source_mapping": {
-                                "start": 25,
-                                "length": 2256,
-                                "filename_used": "tests/detectors/storage-array/0.5.10/storage_signed_integer_array.sol",
-                                "filename_relative": "tests/detectors/storage-array/0.5.10/storage_signed_integer_array.sol",
-                                "filename_absolute": "/GENERIC_PATH",
-                                "filename_short": "tests/detectors/storage-array/0.5.10/storage_signed_integer_array.sol",
-                                "is_dependency": false,
-                                "lines": [
-                                    3,
-                                    4,
-                                    5,
-                                    6,
-                                    7,
-                                    8,
-                                    9,
-                                    10,
-                                    11,
-                                    12,
-                                    13,
-                                    14,
-                                    15,
-                                    16,
-                                    17,
-                                    18,
-                                    19,
-                                    20,
-                                    21,
-                                    22,
-                                    23,
-                                    24,
-                                    25,
-                                    26,
-                                    27,
-                                    28,
-                                    29,
-                                    30,
-                                    31,
-                                    32,
-                                    33,
-                                    34,
-                                    35,
-                                    36,
-                                    37,
-                                    38,
-                                    39,
-                                    40,
-                                    41,
-                                    42,
-                                    43,
-                                    44,
-                                    45
-                                ],
-                                "starting_column": 1,
-                                "ending_column": 2
-                            }
-                        },
-                        "signature": "bad1(int128[3])"
-                    }
-                },
-                {
-                    "type": "node",
-                    "name": "intArray = userArray",
-                    "source_mapping": {
-<<<<<<< HEAD
-                        "start": 384,
-                        "length": 23,
-                        "filename_used": "tests/detectors/storage-array/0.5.10/storage_signed_integer_array.sol",
-=======
-                        "start": 746,
-                        "length": 20,
-                        "filename_used": "/GENERIC_PATH",
->>>>>>> 65383b9a
-                        "filename_relative": "tests/detectors/storage-array/0.5.10/storage_signed_integer_array.sol",
-                        "filename_absolute": "/GENERIC_PATH",
-                        "filename_short": "tests/detectors/storage-array/0.5.10/storage_signed_integer_array.sol",
-                        "is_dependency": false,
-                        "lines": [
-                            16
-                        ],
-                        "starting_column": 5,
-                        "ending_column": 25
-                    },
-                    "type_specific_fields": {
-                        "parent": {
-                            "type": "function",
-                            "name": "bad1",
-                            "source_mapping": {
-<<<<<<< HEAD
-                                "start": 355,
-                                "length": 132,
-                                "filename_used": "tests/detectors/storage-array/0.5.10/storage_signed_integer_array.sol",
-=======
-                                "start": 601,
-                                "length": 170,
-                                "filename_used": "/GENERIC_PATH",
->>>>>>> 65383b9a
-                                "filename_relative": "tests/detectors/storage-array/0.5.10/storage_signed_integer_array.sol",
-                                "filename_absolute": "/GENERIC_PATH",
-                                "filename_short": "tests/detectors/storage-array/0.5.10/storage_signed_integer_array.sol",
-                                "is_dependency": false,
-                                "lines": [
-                                    15,
-                                    16,
-                                    17
-                                ],
-                                "starting_column": 3,
-                                "ending_column": 4
-                            },
-                            "type_specific_fields": {
-                                "parent": {
-                                    "type": "contract",
-                                    "name": "A",
-                                    "source_mapping": {
-                                        "start": 25,
-                                        "length": 2256,
-                                        "filename_used": "tests/detectors/storage-array/0.5.10/storage_signed_integer_array.sol",
-                                        "filename_relative": "tests/detectors/storage-array/0.5.10/storage_signed_integer_array.sol",
-                                        "filename_absolute": "/GENERIC_PATH",
-                                        "filename_short": "tests/detectors/storage-array/0.5.10/storage_signed_integer_array.sol",
-                                        "is_dependency": false,
-                                        "lines": [
-                                            3,
-                                            4,
-                                            5,
-                                            6,
-                                            7,
-                                            8,
-                                            9,
-                                            10,
-                                            11,
-                                            12,
-                                            13,
-                                            14,
-                                            15,
-                                            16,
-                                            17,
-                                            18,
-                                            19,
-                                            20,
-                                            21,
-                                            22,
-                                            23,
-                                            24,
-                                            25,
-                                            26,
-                                            27,
-                                            28,
-                                            29,
-                                            30,
-                                            31,
-                                            32,
-                                            33,
-                                            34,
-                                            35,
-                                            36,
-                                            37,
-                                            38,
-                                            39,
-                                            40,
-                                            41,
-                                            42,
-                                            43,
-                                            44,
-                                            45
-                                        ],
-                                        "starting_column": 1,
-                                        "ending_column": 2
-                                    }
-                                },
-                                "signature": "bad1(int128[3])"
-                            }
-                        }
-                    }
-                }
-            ],
-            "description": "Contract A (tests/detectors/storage-array/0.5.10/storage_signed_integer_array.sol#3-45) \n\t- Function A.bad1(int128[3]) (tests/detectors/storage-array/0.5.10/storage_signed_integer_array.sol#15-17)\n\t\t- intArray = userArray (tests/detectors/storage-array/0.5.10/storage_signed_integer_array.sol#16) has a storage signed integer array assignment\n",
-            "markdown": "Contract [A](tests/detectors/storage-array/0.5.10/storage_signed_integer_array.sol#L3-L45) \n\t- Function [A.bad1(int128[3])](tests/detectors/storage-array/0.5.10/storage_signed_integer_array.sol#L15-L17)\n\t\t- [intArray = userArray](tests/detectors/storage-array/0.5.10/storage_signed_integer_array.sol#L16) has a storage signed integer array assignment\n",
-            "first_markdown_element": "tests/detectors/storage-array/0.5.10/storage_signed_integer_array.sol#L3-L45",
-            "id": "7ba5efbfb61ba63a7ac01d376a0cede2fda18c2a2d8604c4a82cccec92ae2bdb",
-            "check": "storage-array",
-            "impact": "High",
-            "confidence": "Medium"
         }
     ]
 ]